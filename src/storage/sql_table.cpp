#include "storage/sql_table.h"
#include <set>
#include <utility>
#include <vector>

#include "common/macros.h"
#include "storage/storage_util.h"

namespace terrier::storage {

SqlTable::SqlTable(BlockStore *const store, const catalog::Schema &schema, const catalog::table_oid_t oid)
    : block_store_(store), oid_(oid) {
<<<<<<< HEAD
  UpdateSchema(schema);
}

SqlTable::~SqlTable() {
  while (tables_.CBegin() != tables_.CEnd()) {
    auto pair = *(tables_.CBegin());
    delete (pair.second.data_table);  // Delete the data_table object on the heap
    tables_.UnsafeErase(pair.first);
  }
}

void SqlTable::UpdateSchema(const catalog::Schema &schema) {
  STORAGE_LOG_DEBUG("Update schema version: {}", uint32_t(schema.GetVersion()));
  TERRIER_ASSERT(tables_.Find(schema.GetVersion()) == tables_.End(), "schema versions for an SQL table must be unique");

  // Calculate the BlockLayout for the schema based off attribute sizes
  uint16_t num_8_byte_attrs = 0;
  uint16_t num_4_byte_attrs = 0;
  uint16_t num_2_byte_attrs = 0;
  uint16_t num_1_byte_attrs = 0;
  uint16_t num_varlen_byte_attrs = 0;

=======
>>>>>>> 9f46aae4
  // Begin with the NUM_RESERVED_COLUMNS in the attr_sizes
  std::vector<uint8_t> attr_sizes;
  attr_sizes.reserve(NUM_RESERVED_COLUMNS + schema.GetColumns().size());

  for (uint8_t i = 0; i < NUM_RESERVED_COLUMNS; i++) {
    attr_sizes.emplace_back(8);
<<<<<<< HEAD
    num_8_byte_attrs++;
=======
>>>>>>> 9f46aae4
  }

  TERRIER_ASSERT(attr_sizes.size() == NUM_RESERVED_COLUMNS,
                 "attr_sizes should be initialized with NUM_RESERVED_COLUMNS elements.");

<<<<<<< HEAD
  // First pass through to accumulate the counts of each attr_size
  for (const auto &column : schema.GetColumns()) {
    attr_sizes.push_back(column.GetAttrSize());
    switch (column.GetAttrSize()) {
      case 8:
        num_8_byte_attrs++;
        break;
      case 4:
        num_4_byte_attrs++;
        break;
      case 2:
        num_2_byte_attrs++;
        break;
      case 1:
        num_1_byte_attrs++;
        break;
      case VARLEN_COLUMN:
        num_varlen_byte_attrs++;
      default:
        break;
    }
  }

  TERRIER_ASSERT(static_cast<uint16_t>(attr_sizes.size()) ==
                     num_8_byte_attrs + num_4_byte_attrs + num_2_byte_attrs + num_1_byte_attrs + num_varlen_byte_attrs,
                 "Number of attr_sizes does not match the sum of attr counts.");

  // Initialize the offsets for each attr_size
  auto offset_varlen_byte_attrs = static_cast<uint16_t>(NUM_RESERVED_COLUMNS);
  auto offset_8_byte_attrs = static_cast<uint16_t>(offset_varlen_byte_attrs + num_varlen_byte_attrs);
  auto offset_4_byte_attrs = static_cast<uint16_t>(offset_8_byte_attrs + (num_8_byte_attrs - NUM_RESERVED_COLUMNS));
  auto offset_2_byte_attrs = static_cast<uint16_t>(offset_4_byte_attrs + num_4_byte_attrs);
  auto offset_1_byte_attrs = static_cast<uint16_t>(offset_2_byte_attrs + num_2_byte_attrs);

  ColumnMap col_map;
  InverseColumnMap inv_col_map;

  // Build the maps between Schema column OIDs and underlying column IDs
  for (const auto &column : schema.GetColumns()) {
    switch (column.GetAttrSize()) {
      case 8:
        inv_col_map[col_id_t(offset_8_byte_attrs)] = column.GetOid();
        col_map[column.GetOid()] = col_id_t(offset_8_byte_attrs++);
        break;
      case 4:
        inv_col_map[col_id_t(offset_4_byte_attrs)] = column.GetOid();
        col_map[column.GetOid()] = col_id_t(offset_4_byte_attrs++);
        break;
      case 2:
        inv_col_map[col_id_t(offset_2_byte_attrs)] = column.GetOid();
        col_map[column.GetOid()] = col_id_t(offset_2_byte_attrs++);
        break;
      case 1:
        inv_col_map[col_id_t(offset_1_byte_attrs)] = column.GetOid();
        col_map[column.GetOid()] = col_id_t(offset_1_byte_attrs++);
        break;
      case VARLEN_COLUMN:
        inv_col_map[col_id_t(offset_varlen_byte_attrs)] = column.GetOid();
        col_map[column.GetOid()] = col_id_t(offset_varlen_byte_attrs++);
=======
  for (const auto &column : schema.GetColumns()) {
    attr_sizes.push_back(column.GetAttrSize());
  }

  auto offsets = storage::StorageUtil::ComputeBaseAttributeOffsets(attr_sizes, NUM_RESERVED_COLUMNS);

  ColumnMap col_oid_to_id;
  // Build the map from Schema columns to underlying columns
  for (const auto &column : schema.GetColumns()) {
    switch (column.GetAttrSize()) {
      case VARLEN_COLUMN:
        col_oid_to_id[column.GetOid()] = col_id_t(offsets[0]++);
        break;
      case 8:
        col_oid_to_id[column.GetOid()] = col_id_t(offsets[1]++);
        break;
      case 4:
        col_oid_to_id[column.GetOid()] = col_id_t(offsets[2]++);
        break;
      case 2:
        col_oid_to_id[column.GetOid()] = col_id_t(offsets[3]++);
        break;
      case 1:
        col_oid_to_id[column.GetOid()] = col_id_t(offsets[4]++);
>>>>>>> 9f46aae4
        break;
      default:
        throw std::runtime_error("unexpected switch case value");
    }
  }

<<<<<<< HEAD
  BlockLayout layout = storage::BlockLayout(attr_sizes);

  auto dt = new DataTable(block_store_, layout, schema.GetVersion());
  // clang's memory analysis has a false positive on this allocation.  The TERRIER_ASSERT on the second line of this
  // function prevents the insert below from failing (can only fail when key is not unique).  The write-lock on the
  // catalog prevents any other transaction from being in a race condition with this one.  The corresponding delete
  // for this allocation is in the destructor for SqlTable.  clang-analyzer-cplusplus.NewDeleteLeaks identifies this
  // as a potential leak and throws an error incorrectly.
  // NOLINTNEXTLINE
  tables_.Insert(schema.GetVersion(), {dt, layout, col_map, inv_col_map});
}

bool SqlTable::Select(transaction::TransactionContext *const txn, const TupleSlot slot, ProjectedRow *const out_buffer,
                      const ProjectionMap &pr_map, layout_version_t version_num) const {
  STORAGE_LOG_DEBUG("slot version: {}, current version: {}", !slot.GetBlock()->layout_version_, !version_num);

  layout_version_t old_version_num = slot.GetBlock()->layout_version_;

  TERRIER_ASSERT(out_buffer->NumColumns() <= tables_.Find(version_num)->second.column_map.size(),
                 "The output buffer never returns the version pointer columns, so it should have "
                 "fewer attributes.");

  // The version of the current slot is the same as the version num
  if (old_version_num == version_num) {
    return tables_.Find(version_num)->second.data_table->Select(txn, slot, out_buffer);
  }

  auto old_dt_version = tables_.Find(old_version_num)->second;

  // The slot version is not the same as the version_num
  col_id_t original_column_ids[out_buffer->NumColumns()];
  ModifyProjectionHeaderForVersion(out_buffer, tables_.Find(version_num)->second, old_dt_version, original_column_ids);

  // Get the result and copy back the old header
  bool result = old_dt_version.data_table->Select(txn, slot, out_buffer);
  std::memcpy(out_buffer->ColumnIds(), original_column_ids, sizeof(col_id_t) * out_buffer->NumColumns());

  // TODO(Yashwanth): handle default values
  return result;
}

/**
 * Update the tuple according to the redo buffer given.
 *
 * @param txn the calling transaction
 * @param slot the slot of the tuple to update.
 * @param redo the desired change to be applied. This should be the after-image of the attributes of interest.
 * @param map the ProjectionMap of the ProjectedRow
 * @param version_num the schema version which the transaction sees
 * @return true if successful, false otherwise; If the update changed the location of the TupleSlot, a new TupleSlot
 * is returned. Otherwise, the same TupleSlot is returned.
 */
std::pair<bool, storage::TupleSlot> SqlTable::Update(transaction::TransactionContext *const txn, const TupleSlot slot,
                                                     const ProjectedRow &redo, const ProjectionMap &map,
                                                     layout_version_t version_num) {
  // TODO(Matt): check constraints? Discuss if that happens in execution layer or not
  // TODO(Matt): update indexes
  STORAGE_LOG_DEBUG("Update slot version : {}, current version: {}", !slot.GetBlock()->layout_version_, !version_num);

  layout_version_t old_version = slot.GetBlock()->layout_version_;

  // The version of the current slot is the same as the version num
  if (old_version == version_num) {
    return {tables_.Find(version_num)->second.data_table->Update(txn, slot, redo), slot};
  }

  // The versions are different
  // 1. Check if we can just update the old version
  // 2. If Yes:
  //    2.a) Convert ProjectedRow into old ProjectedRow
  //    2.b) Update the old DataTable using the old ProjectedRow
  // 3. Else:
  //    3.a) Get the old row
  //    3.b) Convert it into new row
  //    3.c) Delete old row
  //    3.d) Update the new row before insert
  //    3.e) Insert new row into new table

  // Check if the Redo's attributes are a subset of old schema so that we can update old version in place
  bool is_subset = true;

  std::vector<catalog::col_oid_t> redo_col_oids;  // the set of col oids the redo touches
  for (auto &it : map) {
    redo_col_oids.emplace_back(it.first);
    // check if the col_oid exists in the old schema
    if (tables_.Find(old_version)->second.column_map.count(it.first) == 0) {
      is_subset = false;
      break;
    }
  }

  storage::TupleSlot ret_slot;
  if (is_subset) {
    // we can update in place

    // We should create a buffer of old Projected Row and update in place. We can't just
    // directly erase the data without creating a redo and update the chain.

    auto old_pair = InitializerForProjectedRow(redo_col_oids, version_num);

    // 1. Create a ProjectedRow Buffer for the old version
    byte *buffer = common::AllocationUtil::AllocateAligned(old_pair.first.ProjectedRowSize());
    storage::ProjectedRow *pr = old_pair.first.InitializeRow(buffer);

    // 2. Copy from new ProjectedRow to old ProjectedRow
    StorageUtil::CopyProjectionIntoProjection(redo, map, tables_.Find(version_num)->second.layout, pr, old_pair.second);

    // 3. Update the old data-table
    bool result = tables_.Find(old_version)->second.data_table->Update(txn, slot, *pr);
    delete[] buffer;
    if (!result) {
      return {false, slot};
    }
    ret_slot = slot;
  } else {
    STORAGE_LOG_DEBUG("have to delete and insert ... ");

    // need to create a new ProjectedRow of all columns
    // 1. Get the old row
    // 2. Convert it into new row
    // 3. Delete old row
    // 4. Update the new row before insert
    // 5. Insert new row into new table

    // 1. Get old row
    // 2. Convert it into new row
    std::vector<catalog::col_oid_t> new_col_oids;  // the set of col oids which the new schema has
    for (auto &it : tables_.Find(version_num)->second.column_map) new_col_oids.emplace_back(it.first);
    auto new_pair = InitializerForProjectedRow(new_col_oids, version_num);
    auto new_buffer = common::AllocationUtil::AllocateAligned(new_pair.first.ProjectedRowSize());
    ProjectedRow *new_pr = new_pair.first.InitializeRow(new_buffer);
    bool valid = Select(txn, slot, new_pr, new_pair.second, version_num);
    if (!valid) {
      delete[] new_buffer;
      return {false, slot};
    }
    // 3. Delete the old row
    bool succ = tables_.Find(old_version)->second.data_table->Delete(txn, slot);

    // 4. Update the new row before insert
    StorageUtil::CopyProjectionIntoProjection(redo, map, tables_.Find(version_num)->second.layout, new_pr,
                                              new_pair.second);

    // 5. Insert the row into new table
    storage::TupleSlot new_slot;
    if (succ) {
      new_slot = tables_.Find(version_num)->second.data_table->Insert(txn, *new_pr);
    } else {
      // someone else deleted the old row, write-write conflict
      delete[] new_buffer;
      return {false, slot};
    }

    delete[] new_buffer;

    ret_slot = new_slot;
  }
  return {true, ret_slot};
}

void SqlTable::Scan(transaction::TransactionContext *const txn, SqlTable::SlotIterator *start_pos,
                    ProjectedColumns *const out_buffer, const ProjectionMap &pr_map,
                    layout_version_t version_num) const {
  layout_version_t dt_version_num = start_pos->curr_version_;

  TERRIER_ASSERT(out_buffer->NumColumns() <= tables_.Find(version_num)->second.column_map.size(),
                 "The output buffer never returns the version pointer columns, so it should have "
                 "fewer attributes.");
  col_id_t original_column_ids[out_buffer->NumColumns()];
  ModifyProjectionHeaderForVersion(out_buffer, tables_.Find(version_num)->second, tables_.Find(dt_version_num)->second,
                                   original_column_ids);

  DataTable::SlotIterator *dt_slot = start_pos->GetDataTableSlotIterator();
  tables_.Find(dt_version_num)->second.data_table->Scan(txn, dt_slot, out_buffer);
  start_pos->AdvanceOnEndOfDatatable_();

  uint32_t filled = out_buffer->NumTuples();
  std::memcpy(out_buffer->ColumnIds(), original_column_ids, sizeof(col_id_t) * out_buffer->NumColumns());
  out_buffer->SetNumTuples(filled);
}

std::vector<col_id_t> SqlTable::ColIdsForOids(const std::vector<catalog::col_oid_t> &col_oids,
                                              layout_version_t version) const {
=======
  auto layout = storage::BlockLayout(attr_sizes);
  table_ = {new DataTable(block_store_, layout, layout_version_t(0)), layout, col_oid_to_id};
}

std::vector<col_id_t> SqlTable::ColIdsForOids(const std::vector<catalog::col_oid_t> &col_oids) const {
>>>>>>> 9f46aae4
  TERRIER_ASSERT(!col_oids.empty(), "Should be used to access at least one column.");
  std::vector<col_id_t> col_ids;

  // Build the input to the initializer constructor
  for (const catalog::col_oid_t col_oid : col_oids) {
    TERRIER_ASSERT(tables_.Find(version) != tables_.CEnd(), "Table version must exist before insert");
    TERRIER_ASSERT(tables_.Find(version)->second.column_map.count(col_oid) > 0,
                   "Provided col_oid does not exist in the table.");
    const col_id_t col_id = tables_.Find(version)->second.column_map.at(col_oid);
    col_ids.push_back(col_id);
  }

  return col_ids;
}

template <class ProjectionInitializerType>
ProjectionMap SqlTable::ProjectionMapForInitializer(const ProjectionInitializerType &initializer,
                                                    layout_version_t version) const {
  ProjectionMap projection_map;
  // for every attribute in the initializer
  for (uint16_t i = 0; i < initializer.NumColumns(); i++) {
    // extract the underlying col_id it refers to
    const col_id_t col_id_at_offset = initializer.ColId(i);
    // find the key (col_oid) in the table's map corresponding to the value (col_id)

    TERRIER_ASSERT(tables_.Find(version) != tables_.CEnd(), "Table version must exist");
    const auto oid_to_id =
        std::find_if(tables_.Find(version)->second.column_map.cbegin(), tables_.Find(version)->second.column_map.cend(),
                     [&](const auto &oid_to_id) -> bool { return oid_to_id.second == col_id_at_offset; });
    // insert the mapping from col_oid to projection offset
    projection_map[oid_to_id->first] = i;
  }

  return projection_map;
}

template ProjectionMap SqlTable::ProjectionMapForInitializer<ProjectedColumnsInitializer>(
    const ProjectedColumnsInitializer &initializer, layout_version_t version) const;
template ProjectionMap SqlTable::ProjectionMapForInitializer<ProjectedRowInitializer>(
    const ProjectedRowInitializer &initializer, layout_version_t version) const;

// TODO(Yashwanth): don't copy the entire header, no need for template only take in ColumnIds() and then just modify
// that when resetting header only have memc py ColumnIds()
template <class RowType>
void SqlTable::ModifyProjectionHeaderForVersion(RowType *out_buffer, const DataTableVersion &curr_dt_version,
                                                const DataTableVersion &old_dt_version,
                                                col_id_t *original_col_id_store) const {
  // The slot version is not the same as the version_num
  // 1. Copy the old header (excluding bitmap)
  std::memcpy(original_col_id_store, out_buffer->ColumnIds(), sizeof(col_id_t) * out_buffer->NumColumns());

  // 2. For each column present in the old version, change the column id to the col id of that version
  //    For each column not present in the old version, change the column id to the sentinel value
  //    VERSION_POINTER_COLUMN_ID
  for (uint16_t i = 0; i < out_buffer->NumColumns(); i++) {
    TERRIER_ASSERT(out_buffer->ColumnIds()[i] != VERSION_POINTER_COLUMN_ID,
                   "Output buffer should not read the version pointer column.");
    catalog::col_oid_t col_oid = curr_dt_version.inverse_column_map.at(out_buffer->ColumnIds()[i]);
    if (old_dt_version.column_map.count(col_oid) > 0) {
      out_buffer->ColumnIds()[i] = old_dt_version.column_map.at(col_oid);
    } else {
      // TODO(Yashwanth): consider renaming VERSION_POINTER_COLUMN_ID, since we're using it for more than just that now
      out_buffer->ColumnIds()[i] = VERSION_POINTER_COLUMN_ID;
    }
  }
}

template void SqlTable::ModifyProjectionHeaderForVersion<ProjectedRow>(ProjectedRow *out_buffer,
                                                                       const DataTableVersion &curr_dt_version,
                                                                       const DataTableVersion &old_dt_version,
                                                                       col_id_t *original_col_id_store) const;
template void SqlTable::ModifyProjectionHeaderForVersion<ProjectedColumns>(ProjectedColumns *out_buffer,
                                                                           const DataTableVersion &curr_dt_version,
                                                                           const DataTableVersion &old_dt_version,
                                                                           col_id_t *original_col_id_store) const;

}  // namespace terrier::storage<|MERGE_RESOLUTION|>--- conflicted
+++ resolved
@@ -10,7 +10,6 @@
 
 SqlTable::SqlTable(BlockStore *const store, const catalog::Schema &schema, const catalog::table_oid_t oid)
     : block_store_(store), oid_(oid) {
-<<<<<<< HEAD
   UpdateSchema(schema);
 }
 
@@ -26,64 +25,23 @@
   STORAGE_LOG_DEBUG("Update schema version: {}", uint32_t(schema.GetVersion()));
   TERRIER_ASSERT(tables_.Find(schema.GetVersion()) == tables_.End(), "schema versions for an SQL table must be unique");
 
-  // Calculate the BlockLayout for the schema based off attribute sizes
-  uint16_t num_8_byte_attrs = 0;
-  uint16_t num_4_byte_attrs = 0;
-  uint16_t num_2_byte_attrs = 0;
-  uint16_t num_1_byte_attrs = 0;
-  uint16_t num_varlen_byte_attrs = 0;
-
-=======
->>>>>>> 9f46aae4
   // Begin with the NUM_RESERVED_COLUMNS in the attr_sizes
   std::vector<uint8_t> attr_sizes;
   attr_sizes.reserve(NUM_RESERVED_COLUMNS + schema.GetColumns().size());
 
   for (uint8_t i = 0; i < NUM_RESERVED_COLUMNS; i++) {
     attr_sizes.emplace_back(8);
-<<<<<<< HEAD
-    num_8_byte_attrs++;
-=======
->>>>>>> 9f46aae4
   }
 
   TERRIER_ASSERT(attr_sizes.size() == NUM_RESERVED_COLUMNS,
                  "attr_sizes should be initialized with NUM_RESERVED_COLUMNS elements.");
 
-<<<<<<< HEAD
   // First pass through to accumulate the counts of each attr_size
   for (const auto &column : schema.GetColumns()) {
     attr_sizes.push_back(column.GetAttrSize());
-    switch (column.GetAttrSize()) {
-      case 8:
-        num_8_byte_attrs++;
-        break;
-      case 4:
-        num_4_byte_attrs++;
-        break;
-      case 2:
-        num_2_byte_attrs++;
-        break;
-      case 1:
-        num_1_byte_attrs++;
-        break;
-      case VARLEN_COLUMN:
-        num_varlen_byte_attrs++;
-      default:
-        break;
-    }
-  }
-
-  TERRIER_ASSERT(static_cast<uint16_t>(attr_sizes.size()) ==
-                     num_8_byte_attrs + num_4_byte_attrs + num_2_byte_attrs + num_1_byte_attrs + num_varlen_byte_attrs,
-                 "Number of attr_sizes does not match the sum of attr counts.");
-
-  // Initialize the offsets for each attr_size
-  auto offset_varlen_byte_attrs = static_cast<uint16_t>(NUM_RESERVED_COLUMNS);
-  auto offset_8_byte_attrs = static_cast<uint16_t>(offset_varlen_byte_attrs + num_varlen_byte_attrs);
-  auto offset_4_byte_attrs = static_cast<uint16_t>(offset_8_byte_attrs + (num_8_byte_attrs - NUM_RESERVED_COLUMNS));
-  auto offset_2_byte_attrs = static_cast<uint16_t>(offset_4_byte_attrs + num_4_byte_attrs);
-  auto offset_1_byte_attrs = static_cast<uint16_t>(offset_2_byte_attrs + num_2_byte_attrs);
+  }
+
+  auto offsets = storage::StorageUtil::ComputeBaseAttributeOffsets(attr_sizes, NUM_RESERVED_COLUMNS);
 
   ColumnMap col_map;
   InverseColumnMap inv_col_map;
@@ -91,59 +49,32 @@
   // Build the maps between Schema column OIDs and underlying column IDs
   for (const auto &column : schema.GetColumns()) {
     switch (column.GetAttrSize()) {
+      case VARLEN_COLUMN:
+        inv_col_map[col_id_t(offsets[0])] = column.GetOid();
+        col_map[column.GetOid()] = col_id_t(offsets[0]++);
+        break;
       case 8:
-        inv_col_map[col_id_t(offset_8_byte_attrs)] = column.GetOid();
-        col_map[column.GetOid()] = col_id_t(offset_8_byte_attrs++);
+        inv_col_map[col_id_t(offsets[1])] = column.GetOid();
+        col_map[column.GetOid()] = col_id_t(offsets[1]++);
         break;
       case 4:
-        inv_col_map[col_id_t(offset_4_byte_attrs)] = column.GetOid();
-        col_map[column.GetOid()] = col_id_t(offset_4_byte_attrs++);
+        inv_col_map[col_id_t(offsets[2])] = column.GetOid();
+        col_map[column.GetOid()] = col_id_t(offsets[2]++);
         break;
       case 2:
-        inv_col_map[col_id_t(offset_2_byte_attrs)] = column.GetOid();
-        col_map[column.GetOid()] = col_id_t(offset_2_byte_attrs++);
+        inv_col_map[col_id_t(offsets[3])] = column.GetOid();
+        col_map[column.GetOid()] = col_id_t(offsets[3]++);
         break;
       case 1:
-        inv_col_map[col_id_t(offset_1_byte_attrs)] = column.GetOid();
-        col_map[column.GetOid()] = col_id_t(offset_1_byte_attrs++);
-        break;
-      case VARLEN_COLUMN:
-        inv_col_map[col_id_t(offset_varlen_byte_attrs)] = column.GetOid();
-        col_map[column.GetOid()] = col_id_t(offset_varlen_byte_attrs++);
-=======
-  for (const auto &column : schema.GetColumns()) {
-    attr_sizes.push_back(column.GetAttrSize());
-  }
-
-  auto offsets = storage::StorageUtil::ComputeBaseAttributeOffsets(attr_sizes, NUM_RESERVED_COLUMNS);
-
-  ColumnMap col_oid_to_id;
-  // Build the map from Schema columns to underlying columns
-  for (const auto &column : schema.GetColumns()) {
-    switch (column.GetAttrSize()) {
-      case VARLEN_COLUMN:
-        col_oid_to_id[column.GetOid()] = col_id_t(offsets[0]++);
-        break;
-      case 8:
-        col_oid_to_id[column.GetOid()] = col_id_t(offsets[1]++);
-        break;
-      case 4:
-        col_oid_to_id[column.GetOid()] = col_id_t(offsets[2]++);
-        break;
-      case 2:
-        col_oid_to_id[column.GetOid()] = col_id_t(offsets[3]++);
-        break;
-      case 1:
-        col_oid_to_id[column.GetOid()] = col_id_t(offsets[4]++);
->>>>>>> 9f46aae4
+        inv_col_map[col_id_t(offsets[4])] = column.GetOid();
+        col_map[column.GetOid()] = col_id_t(offsets[4]++);
         break;
       default:
         throw std::runtime_error("unexpected switch case value");
     }
   }
 
-<<<<<<< HEAD
-  BlockLayout layout = storage::BlockLayout(attr_sizes);
+  auto layout = BlockLayout(attr_sizes);
 
   auto dt = new DataTable(block_store_, layout, schema.GetVersion());
   // clang's memory analysis has a false positive on this allocation.  The TERRIER_ASSERT on the second line of this
@@ -326,13 +257,6 @@
 
 std::vector<col_id_t> SqlTable::ColIdsForOids(const std::vector<catalog::col_oid_t> &col_oids,
                                               layout_version_t version) const {
-=======
-  auto layout = storage::BlockLayout(attr_sizes);
-  table_ = {new DataTable(block_store_, layout, layout_version_t(0)), layout, col_oid_to_id};
-}
-
-std::vector<col_id_t> SqlTable::ColIdsForOids(const std::vector<catalog::col_oid_t> &col_oids) const {
->>>>>>> 9f46aae4
   TERRIER_ASSERT(!col_oids.empty(), "Should be used to access at least one column.");
   std::vector<col_id_t> col_ids;
 
