--- conflicted
+++ resolved
@@ -171,11 +171,7 @@
 
   // The version of the current slot is the same as the version num
   if (old_version == version_num) {
-<<<<<<< HEAD
-    return std::make_pair(tables_.Find(version_num)->second.data_table->Update(txn, slot, redo), slot);
-=======
-    return {tables_.at(version_num).data_table->Update(txn, slot, redo), slot};
->>>>>>> 803d1e3f
+    return {tables_.Find(version_num)->second.data_table->Update(txn, slot, redo), slot};
   }
 
   // The versions are different
@@ -220,7 +216,7 @@
     StorageUtil::CopyProjectionIntoProjection(redo, map, tables_.Find(version_num)->second.layout, pr, old_pair.second);
 
     // 3. Update the old data-table
-    bool result = tables_.at(old_version).data_table->Update(txn, slot, *pr);
+    bool result = tables_.Find(old_version)->second.data_table->Update(txn, slot, *pr);
     delete[] buffer;
     if (!result) {
       return {false, slot};
@@ -237,64 +233,33 @@
     // 5. Insert new row into new table
 
     // 1. Get old row
-<<<<<<< HEAD
-    std::vector<catalog::col_oid_t> old_col_oids;  // the set of col oids of the old schema
-    for (auto &it : tables_.Find(old_version)->second.column_map) {
-      old_col_oids.emplace_back(it.first);
-    }
-    auto old_pair = InitializerForProjectedRow(old_col_oids, old_version);
-    auto old_buffer = common::AllocationUtil::AllocateAligned(old_pair.first.ProjectedRowSize());
-    ProjectedRow *old_pr = old_pair.first.InitializeRow(old_buffer);
-    bool valid = Select(txn, slot, old_pr, old_pair.second, old_version);
-    if (!valid) {
-      return {false, slot};
-    }
-
-=======
->>>>>>> 803d1e3f
     // 2. Convert it into new row
     std::vector<catalog::col_oid_t> new_col_oids;  // the set of col oids which the new schema has
     for (auto &it : tables_.Find(version_num)->second.column_map) new_col_oids.emplace_back(it.first);
     auto new_pair = InitializerForProjectedRow(new_col_oids, version_num);
     auto new_buffer = common::AllocationUtil::AllocateAligned(new_pair.first.ProjectedRowSize());
     ProjectedRow *new_pr = new_pair.first.InitializeRow(new_buffer);
-<<<<<<< HEAD
-    StorageUtil::CopyProjectionIntoProjection(*old_pr, old_pair.second, tables_.Find(old_version)->second.layout,
-                                              new_pr, new_pair.second);
-    // 3. Insert the row into new table
-    storage::TupleSlot new_slot = Insert(txn, *new_pr, version_num);
-
-    // 4. Delete the old row
-    Delete(txn, slot, old_version);
-
-    // 5. Update the new row
-    Update(txn, new_slot, redo, new_pair.second, version_num);
-    //      TERRIER_ASSERT(result_pair.second.GetBlock() == new_slot.GetBlock(),
-    //                     "updating the current version should return the same TupleSlot");
-    delete[] old_buffer;
-=======
     bool valid = Select(txn, slot, new_pr, new_pair.second, version_num);
     if (!valid) {
       delete[] new_buffer;
       return {false, slot};
     }
     // 3. Delete the old row
-    bool succ = tables_.at(old_version).data_table->Delete(txn, slot);
+    bool succ = tables_.Find(old_version)->second.data_table->Delete(txn, slot);
 
     // 4. Update the new row before insert
-    StorageUtil::CopyProjectionIntoProjection(redo, map, tables_.at(version_num).layout, new_pr, new_pair.second);
+    StorageUtil::CopyProjectionIntoProjection(redo, map, tables_.Find(version_num)->second.layout, new_pr, new_pair.second);
 
     // 5. Insert the row into new table
     storage::TupleSlot new_slot;
     if (succ) {
-      new_slot = tables_.at(version_num).data_table->Insert(txn, *new_pr);
+      new_slot = tables_.Find(version_num)->second.data_table->Insert(txn, *new_pr);
     } else {
       // someone else deleted the old row, write-write conflict
       delete[] new_buffer;
       return {false, slot};
     }
 
->>>>>>> 803d1e3f
     delete[] new_buffer;
 
     ret_slot = new_slot;
