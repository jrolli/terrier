--- conflicted
+++ resolved
@@ -326,18 +326,13 @@
   BlockStore *const block_store_;
   const catalog::table_oid_t oid_;
 
-<<<<<<< HEAD
+  catalog::Schema schema_;
+
   common::ConcurrentMap<layout_version_t, DataTableVersion> tables_;
   // NOTE: This map only keeps track of the default values specified at column creation
   // For columns which don't have default value or added later, just set to null
   // Populating default values into the ProjectedRow inserted later is taken care of by the execution engine
   DefaultValueMap default_value_map_;
-=======
-  catalog::Schema schema_;
-
-  // Eventually we'll support adding more tables when schema changes. For now we'll always access the one DataTable.
-  DataTableVersion table_;
->>>>>>> de758359
 
   /**
    * Given a set of col_oids, return a vector of corresponding col_ids to use for ProjectionInitialization
