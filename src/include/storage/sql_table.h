--- conflicted
+++ resolved
@@ -313,15 +313,9 @@
     auto col_ids = ColIdsForOids(col_oids, version_num);
     TERRIER_ASSERT(col_ids.size() == col_oids.size(),
                    "Projection should be the same number of columns as requested col_oids.");
-<<<<<<< HEAD
     TERRIER_ASSERT(tables_.Find(version_num) != tables_.CEnd(), "Table version must exist before insert");
-    ProjectedRowInitializer initializer =
-        ProjectedRowInitializer::CreateProjectedRowInitializer(tables_.Find(version_num)->second.layout, col_ids);
+    ProjectedRowInitializer initializer = ProjectedRowInitializer::Create(tables_.Find(version_num)->second.layout, col_ids);
     auto projection_map = ProjectionMapForInitializer<ProjectedRowInitializer>(initializer, version_num);
-=======
-    ProjectedRowInitializer initializer = ProjectedRowInitializer::Create(table_.layout, col_ids);
-    auto projection_map = ProjectionMapForInitializer<ProjectedRowInitializer>(initializer);
->>>>>>> e897de8a
     TERRIER_ASSERT(projection_map.size() == col_oids.size(),
                    "ProjectionMap be the same number of columns as requested col_oids.");
     return {initializer, projection_map};
