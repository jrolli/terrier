--- conflicted
+++ resolved
@@ -150,16 +150,10 @@
                                                            uint16_t num_reserved_columns);
 
   /**
-<<<<<<< HEAD
-   * Given a layout, it generations a projection list that includes all the columns.
-   * @param layout the given layout
-   * @return a vector of all column ids
-=======
    * Return a vector of all the column ids in the layout, excluding columns reserved by the storage layer
    * for internal use.
    * @param layout
    * @return vector of column ids
->>>>>>> de758359
    */
   static std::vector<storage::col_id_t> ProjectionListAllColumns(const storage::BlockLayout &layout);
 };
