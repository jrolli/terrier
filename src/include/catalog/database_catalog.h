--- conflicted
+++ resolved
@@ -195,8 +195,15 @@
 
  private:
   /**
-<<<<<<< HEAD
- * Inform the catalog of where the underlying implementation of the index is
+   * Create a namespace with a given ns oid
+   * @param txn transaction to use
+   * @param name name of the namespace
+   * @param ns_oid oid of the namespace
+   * @return true if creation is successful
+   */
+  bool CreateNamespace(transaction::TransactionContext *txn, const std::string &name, namespace_oid_t ns_oid);
+ /**
+  * Inform the catalog of where the underlying implementation of the index is
  * @param index OID in the catalog
  * @param index_ptr to the memory where the index is
  * @return whether the operation was successful
@@ -206,20 +213,13 @@
  */
   bool SetIndexPointer(transaction::TransactionContext *txn, index_oid_t index, storage::index::Index *index_ptr);
 
+
   /**
    * Obtain the pointer to the index
    * @param index to which we want a pointer
    * @return the pointer to the index
    */
   common::ManagedPointer<storage::index::Index> GetIndex(transaction::TransactionContext *txn, index_oid_t index);
-=======
-   * Create a namespace with a given ns oid
-   * @param txn transaction to use
-   * @param name name of the namespace
-   * @param ns_oid oid of the namespace
-   * @return true if creation is successful
-   */
-  bool CreateNamespace(transaction::TransactionContext *txn, const std::string &name, namespace_oid_t ns_oid);
 
   /**
    * Add entry to pg_attribute
@@ -275,9 +275,7 @@
    */
   template <typename Column>
   void DeleteColumns(transaction::TransactionContext *txn, uint32_t class_oid);
->>>>>>> b1c7e15b
-
- private:
+
   storage::SqlTable *namespaces_;
   storage::index::Index *namespaces_oid_index_;
   storage::index::Index *namespaces_name_index_;
@@ -311,7 +309,6 @@
 
   transaction::Action debootstrap;
   std::atomic<uint32_t> next_oid_;
-  const db_oid_t db_oid_;
 
   const db_oid_t db_oid_;
 
