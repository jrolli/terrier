--- conflicted
+++ resolved
@@ -26,209 +26,4 @@
 #define INDISVALID_COL_OID col_oid_t(7)     // BOOLEAN
 #define INDISREADY_COL_OID col_oid_t(8)     // BOOLEAN
 #define INDISLIVE_COL_OID col_oid_t(9)      // BOOLEAN
-<<<<<<< HEAD
-#define PG_INDEX_ALL_COL_OIDS                                                                                    \
-  {                                                                                                              \
-    INDOID_COL_OID, INDRELID_COL_OID, INDISUNIQUE_COL_OID, INDISPRIMARY_COL_OID, INDISEXCLUSION_COL_OID,         \
-    INDIMMEDIATE_COL_OID, INDISVALID_COL_OID, INDISREADY_COL_OID, INDISLIVE_COL_OID                              \
-  }
-
-/**
- * This is a thin wrapper around projections into pg_index.  The interface
- * is intended to  be generic enough that the underlying table schemas could
- * be replaced with a different implementation and not significantly affect
- * the core catalog code.
- *
- * @warning Only the catalog should be instantiating or directly handling these
- * objects.  All other users of the catalog should be using the internal C++
- * API.
- */
-class IndexEntry {
- public:
-  /**
-   * Prepares an object to wrap projections into the namespace table
-   * @param txn owning all of the operations
-   * @param pg_index_table into which we are fetching entries
-   */
-  IndexEntry(transaction::TransactionContext *txn, storage::SqlTable *pg_index_table);
-
-  /**
-   * Destructor for the IndexEntry.
-   */
-  ~IndexEntry();
-
-  /**
-   * Loads the indicated row into the entry instance
-   * @param slot to interpret
-   * @return true if the slot is visible to the transaction, otherwise false
-   */
-  bool Select(storage::TupleSlot slot) {
-    slot_ = slot;
-    return table_->Select(txn_, slot, row_);
-  }
-
-  /**
-   * Insert the prepared entry into the namespace table
-   * @return the tuple slot into which the data was inserted
-   * @warning This call assumes constraint checks (i.e. OID and name uniqueness)
-   * have already occurred and does not perform any additional checks.
-   */
-  storage::TupleSlot Insert() {
-    return table_->Insert(txn_, row_);
-  }
-
-  /**
-   * Applies the updates staged in the entry to the originally selected slot
-   * @param slot to update
-   * @return true if the operation succeeds, otherwise false
-   * @warning This call assumes constraint checks (i.e. OID and name uniqueness)
-   * have already occurred and does not perform any additional checks.
-   * @warning This function should never be called given the current table
-   * implementation because all columns are indexed.  It is included only to
-   * provide a stable API as more of Postgres' catalog is added over time.
-   */
-  bool Update() {
-    TERRIER_ASSERT(true, "Indexed column changes require a delete and insert")
-    return table_->Update(txn_, slot_, row_);
-  }
-
-  /**
-   * Logically deletes the previously selected entry from the namespace table
-   * @return true if the operation succeeds, otherwise false
-   * @warning This call does not modify any other tables and therefore does
-   * not handle cascading deletes in the catalog.  The caller is responsible
-   * for ensuring all references to the deleted namespace are removed prior
-   * to committing.  Failure would result in objects being unreachable by name.
-   */
-  bool Delete() {
-    return table_->Delete(txn_, slot_);
-  }
-
-  /**
-   * Sets the corresponding field of the entry to null
-   * @param column OID of the field
-   */
-  void SetNull(col_oid_t column) {
-    row_.SetNull(projection_map_[column]);
-  }
-
-  /**
-   * @return the OID assigned to the given entry
-   */
-  namespace_oid_t GetOid() {
-    namespace_oid_t *oid_ptr =
-      reinterpret_cast<namespace_oid_t *>(row_.AccessWithNullCheck(projection_map_[INDOID_COL_OID]));
-    return (oid_ptr == nullptr) ? INVALID_NAMESPACE_OID : *oid_ptr;
-  }
-
-  /**
-   * Sets the oid value for the current entry
-   * @param oid to give to the entry
-   * @warning Only the corresponding DatabaseCatalog object should ever call this
-   * function as it is the deconfliction point for OIDs within a database.
-   */
-  void SetOid(namespace_oid_t oid) {
-    col_oid_t *oid_ptr = reinterpret_cast<namespace_oid_t *>(row_.AccessForceNotNull(projection_map_[INDOID_COL_OID]));
-    *oid_ptr = oid;
-  }
-
-  /**
-   * @return OID of table which is indexed
-   */
-  table_oid_t GetTable();
-
-  /**
-   * Sets the indexed table for the current entry
-   * @param table OID of table
-   */
-  void SetTable(table_oid_t table);
-
-  /**
-   * @return whether the index stores unique key entries
-   */
-  bool IsUnique();
-
-  /**
-   * Sets the field in the entry
-   * @param is_unique indicating whether only unique keys are allowed
-   */
-  void SetUnique(bool is_unique);
-
-  /**
-   * @return whether the index is on the primary key for the table
-   */
-  bool IsPrimary();
-
-  /**
-   * Sets the field in the entry
-   * @param is_primary indicating whether this indexes a primary key
-   */
-  void SetPrimary(bool is_primary);
-
-  /**
-   * @return whether the index lists excluded entries
-   */
-  bool IsExclusion();
-
-  /**
-   * Sets the field in the entry
-   * @param is_exclusion indicating whether prohibited values are indexed
-   */
-  void SetExclusion(bool is_exclusion);
-
-  /**
-   * @return whether the index will fail immediately if its a constraint
-   */
-  bool IsImmediate();
-
-  /**
-   * Sets the field in the entry
-   * @param is_immediate indicating whether the index will indicate failure immediately
-   */
-  void SetImmediate(bool is_immediate);
-
-  /**
-   * @return whether the index has been allocated and valid for inserts
-   */
-  bool IsValid();
-
-  /**
-   * Sets the field in the entry
-   * @param is_valid indicating whether the index can accept inserts
-   */
-  void SetValid(bool is_valid);
-
-  /**
-   * @return whether the index is ready for lookups
-   */
-  bool IsReady();
-
-  /**
-   * Sets the field in the entry
-   * @param is_ready indicating whether operations will succeed/fail correctly
-   */
-  void SetIsReady(bool is_ready);
-
-  /**
-   * @return whether the index is visible
-   */
-  bool IsLive();
-
-  /**
-   * Sets the field in the entry
-   * @param is_live indicating whether the index is visible
-   */
-  void SetLive(bool is_live);
-
- private:
-  storage::ProjectedRow *row_;
-  storage::ProjectionMap *projection_map_;
-
-  transaction::TransactionContext *txn_;
-  storage::SqlTable *table_;
-
-  storage::TupleSlot slot_;
-};
-=======
->>>>>>> 068b6942
 } // namespace terrier::catalog::postgres