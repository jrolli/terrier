--- conflicted
+++ resolved
@@ -3,23 +3,18 @@
 #include "catalog/catalog_defs.h"
 #include "catalog/database_catalog.h"
 #include "catalog/index_schema.h"
-#include "catalog/postgres/pg_namespace.h"
-#include "catalog/postgres/pg_type.h"
 #include "catalog/postgres/pg_attribute.h"
 #include "catalog/postgres/pg_class.h"
 #include "catalog/postgres/pg_constraint.h"
+#include "catalog/postgres/pg_namespace.h"
+#include "catalog/postgres/pg_type.h"
 #include "catalog/schema.h"
+#include "storage/index/index.h"
+#include "storage/sql_table.h"
 #include "transaction/transaction_context.h"
 #include "transaction/transaction_defs.h"
 #include "transaction/transaction_manager.h"
-#include "storage/index/index.h"
-#include "storage/sql_table.h"
-<<<<<<< HEAD
-
-#include "catalog/database_catalog.h"
-#include "catalog/postgres/pg_namespace.h"
-#include "catalog/postgres/pg_attribute.h"
-
+#include "type/type_id.h"
 
 namespace terrier::catalog {
 
@@ -31,7 +26,8 @@
   return ns_oid;
 }
 
-bool DatabaseCatalog::CreateNamespace(transaction::TransactionContext *txn, const std::string &name, namespace_oid_t ns_oid) {
+bool DatabaseCatalog::CreateNamespace(transaction::TransactionContext *txn, const std::string &name,
+                                      namespace_oid_t ns_oid) {
   // Step 1: Insert into table
   storage::VarlenEntry name_varlen = postgres::AttributeHelper::CreateVarlen(name);
   // Get & Fill Redo Record
@@ -49,7 +45,7 @@
   // Step 2: Insert into name index
   auto name_pri = namespaces_name_index_->GetProjectedRowInitializer();
   byte *buffer = common::AllocationUtil::AllocateAligned(name_pri.ProjectedRowSize());
-  auto  *pr = name_pri.InitializeRow(buffer);
+  auto *pr = name_pri.InitializeRow(buffer);
   name_entry = reinterpret_cast<storage::VarlenEntry *>(pr->AccessForceNotNull(0));
   *name_entry = name_varlen;
 
@@ -72,7 +68,6 @@
   delete[] buffer;
   return true;
 }
-
 
 bool DatabaseCatalog::DeleteNamespace(transaction::TransactionContext *txn, namespace_oid_t ns) {
   // Step 1: Read the oid index
@@ -104,10 +99,8 @@
   }
   auto name_varlen = *reinterpret_cast<storage::VarlenEntry *>(pr->AccessForceNotNull(table_pm[NSPNAME_COL_OID]));
 
-
   // Step 3: Delete from table
-  if (!namespaces_->Delete(txn, index_results[0]))
-  {
+  if (!namespaces_->Delete(txn, index_results[0])) {
     // Someone else has a write-lock
     delete[] buffer;
     return false;
@@ -144,8 +137,7 @@
   *name_entry = postgres::AttributeHelper::CreateVarlen(name);
   std::vector<storage::TupleSlot> index_results;
   namespaces_name_index_->ScanKey(*txn, *pr, &index_results);
-  if (index_results.empty())
-  {
+  if (index_results.empty()) {
     delete[] buffer;
     return INVALID_NAMESPACE_OID;
   }
@@ -164,27 +156,33 @@
 }
 
 template <typename Column>
-bool DatabaseCatalog::CreateTableAttribute(transaction::TransactionContext *txn, uint32_t class_oid, const Column &col, const parser::AbstractExpression *  default_val) {
+bool DatabaseCatalog::CreateTableAttribute(transaction::TransactionContext *txn, uint32_t class_oid, const Column &col,
+                                           const parser::AbstractExpression *default_val) {
   // Step 1: Insert into the table
-  std::vector<col_oid_t> table_oids{ATTNUM_COL_OID, ATTRELID_COL_OID, ATTNAME_COL_OID, ATTTYPID_COL_OID, ATTLEN_COL_OID, ATTNOTNULL_COL_OID, ADBIN_COL_OID, ADSRC_COL_OID};
+  std::vector<col_oid_t> table_oids{ATTNUM_COL_OID, ATTRELID_COL_OID,   ATTNAME_COL_OID, ATTTYPID_COL_OID,
+                                    ATTLEN_COL_OID, ATTNOTNULL_COL_OID, ADBIN_COL_OID,   ADSRC_COL_OID};
   // NOLINTNEXTLINE
   auto [table_pri, table_pm] = columns_->InitializerForProjectedRow(table_oids);
   auto *redo = txn->StageWrite(db_oid_, COLUMN_TABLE_OID, table_pri);
   auto oid_entry = reinterpret_cast<uint32_t *>(redo->Delta()->AccessForceNotNull(table_pm[ATTNUM_COL_OID]));
   auto relid_entry = reinterpret_cast<uint32_t *>(redo->Delta()->AccessForceNotNull(table_pm[ATTRELID_COL_OID]));
-  auto name_entry = reinterpret_cast<storage::VarlenEntry *>(redo->Delta()->AccessForceNotNull(table_pm[ATTNAME_COL_OID]));
+  auto name_entry =
+      reinterpret_cast<storage::VarlenEntry *>(redo->Delta()->AccessForceNotNull(table_pm[ATTNAME_COL_OID]));
   auto type_entry = reinterpret_cast<type::TypeId *>(redo->Delta()->AccessForceNotNull(table_pm[ATTTYPID_COL_OID]));
   auto len_entry = reinterpret_cast<uint16_t *>(redo->Delta()->AccessForceNotNull(table_pm[ATTLEN_COL_OID]));
   auto notnull_entry = reinterpret_cast<bool *>(redo->Delta()->AccessForceNotNull(table_pm[ATTNOTNULL_COL_OID]));
   auto dbin_entry = reinterpret_cast<intptr_t *>(redo->Delta()->AccessForceNotNull(table_pm[ADBIN_COL_OID]));
-  auto dsrc_entry = reinterpret_cast<storage::VarlenEntry *>(redo->Delta()->AccessForceNotNull(table_pm[ADSRC_COL_OID]));
+  auto dsrc_entry =
+      reinterpret_cast<storage::VarlenEntry *>(redo->Delta()->AccessForceNotNull(table_pm[ADSRC_COL_OID]));
   *oid_entry = !col.GetOid();
   *relid_entry = class_oid;
   storage::VarlenEntry name_varlen = postgres::AttributeHelper::MakeNameVarlen<Column>(col);
   *name_entry = name_varlen;
   *type_entry = col.GetType();
   // TODO(Amadou): Figure out what really goes here for varlen
-  *len_entry = (col.GetType() == type::TypeId::VARCHAR || col.GetType() == type::TypeId::VARBINARY) ? col.GetMaxVarlenSize() : col.GetAttrSize();
+  *len_entry = (col.GetType() == type::TypeId::VARCHAR || col.GetType() == type::TypeId::VARBINARY)
+                   ? col.GetMaxVarlenSize()
+                   : col.GetAttrSize();
   *notnull_entry = !col.GetNullable();
   *dbin_entry = reinterpret_cast<intptr_t>(default_val);
   storage::VarlenEntry dsrc_varlen = postgres::AttributeHelper::CreateVarlen(default_val->ToJson().dump());
@@ -202,7 +200,6 @@
   relid_entry = reinterpret_cast<uint32_t *>(pr->AccessForceNotNull(1));
   *relid_entry = class_oid;
 
-
   if (!columns_name_index_->InsertUnique(txn, *pr, tupleslot)) {
     delete[] buffer;
     return false;
@@ -216,7 +213,6 @@
   relid_entry = reinterpret_cast<uint32_t *>(pr->AccessForceNotNull(1));
   *relid_entry = class_oid;
 
-
   if (!columns_oid_index_->InsertUnique(txn, *pr, tupleslot)) {
     delete[] buffer;
     return false;
@@ -228,7 +224,6 @@
   relid_entry = reinterpret_cast<uint32_t *>(pr->AccessForceNotNull(0));
   *relid_entry = class_oid;
 
-
   if (!columns_class_index_->Insert(txn, *pr, tupleslot)) {
     // Should probably not happen.
     delete[] buffer;
@@ -239,11 +234,12 @@
   return true;
 }
 
-
 template <typename Column>
-std::unique_ptr<Column> DatabaseCatalog::GetTableAttribute(transaction::TransactionContext *txn, storage::VarlenEntry * col_name, uint32_t class_oid) {
+std::unique_ptr<Column> DatabaseCatalog::GetTableAttribute(transaction::TransactionContext *txn,
+                                                           storage::VarlenEntry *col_name, uint32_t class_oid) {
   // Step 1: Read Index
-  std::vector<col_oid_t> table_oids{ATTNUM_COL_OID, ATTNAME_COL_OID, ATTTYPID_COL_OID, ATTLEN_COL_OID, ATTNOTNULL_COL_OID, ADBIN_COL_OID};
+  std::vector<col_oid_t> table_oids{ATTNUM_COL_OID, ATTNAME_COL_OID,    ATTTYPID_COL_OID,
+                                    ATTLEN_COL_OID, ATTNOTNULL_COL_OID, ADBIN_COL_OID};
   // NOLINTNEXTLINE
   auto [table_pri, table_pm] = columns_->InitializerForProjectedRow(table_oids);
   auto name_pri = columns_name_index_->GetProjectedRowInitializer();
@@ -257,8 +253,7 @@
   *relid_entry = class_oid;
   std::vector<storage::TupleSlot> index_results;
   columns_name_index_->ScanKey(*txn, *pr, &index_results);
-  if (index_results.empty())
-  {
+  if (index_results.empty()) {
     delete[] buffer;
     return nullptr;
   }
@@ -277,9 +272,11 @@
 }
 
 template <typename Column>
-std::unique_ptr<Column> DatabaseCatalog::GetTableAttribute(transaction::TransactionContext *txn, uint32_t col_oid, uint32_t class_oid) {
+std::unique_ptr<Column> DatabaseCatalog::GetTableAttribute(transaction::TransactionContext *txn, uint32_t col_oid,
+                                                           uint32_t class_oid) {
   // Step 1: Read Index
-  std::vector<col_oid_t> table_oids{ATTNUM_COL_OID, ATTNAME_COL_OID, ATTTYPID_COL_OID, ATTLEN_COL_OID, ATTNOTNULL_COL_OID, ADBIN_COL_OID};
+  std::vector<col_oid_t> table_oids{ATTNUM_COL_OID, ATTNAME_COL_OID,    ATTTYPID_COL_OID,
+                                    ATTLEN_COL_OID, ATTNOTNULL_COL_OID, ADBIN_COL_OID};
   // NOLINTNEXTLINE
   auto [table_pri, table_pm] = columns_->InitializerForProjectedRow(table_oids);
   auto oid_pri = columns_oid_index_->GetProjectedRowInitializer();
@@ -293,8 +290,7 @@
   *relid_entry = class_oid;
   std::vector<storage::TupleSlot> index_results;
   columns_oid_index_->ScanKey(*txn, *pr, &index_results);
-  if (index_results.empty())
-  {
+  if (index_results.empty()) {
     delete[] buffer;
     return nullptr;
   }
@@ -313,9 +309,11 @@
 }
 
 template <typename Column>
-std::vector<std::unique_ptr<Column>> DatabaseCatalog::GetTableAttributes(transaction::TransactionContext *txn, uint32_t class_oid) {
+std::vector<std::unique_ptr<Column>> DatabaseCatalog::GetTableAttributes(transaction::TransactionContext *txn,
+                                                                         uint32_t class_oid) {
   // Step 1: Read Index
-  std::vector<col_oid_t> table_oids{ATTNUM_COL_OID, ATTNAME_COL_OID, ATTTYPID_COL_OID, ATTLEN_COL_OID, ATTNOTNULL_COL_OID, ADBIN_COL_OID};
+  std::vector<col_oid_t> table_oids{ATTNUM_COL_OID, ATTNAME_COL_OID,    ATTTYPID_COL_OID,
+                                    ATTLEN_COL_OID, ATTNOTNULL_COL_OID, ADBIN_COL_OID};
   // NOLINTNEXTLINE
   auto [table_pri, table_pm] = columns_->InitializerForProjectedRow(table_oids);
   auto class_pri = columns_class_index_->GetProjectedRowInitializer();
@@ -327,8 +325,7 @@
   *relid_entry = class_oid;
   std::vector<storage::TupleSlot> index_results;
   columns_class_index_->ScanKey(*txn, *pr, &index_results);
-  if (index_results.empty())
-  {
+  if (index_results.empty()) {
     delete[] buffer;
     return nullptr;
   }
@@ -336,7 +333,7 @@
   // Step 2: Scan the table to get the columns
   std::vector<std::unique_ptr<Column>> cols;
   pr = table_pri.InitializeRow(buffer);
-  for (const auto &slot: index_results) {
+  for (const auto &slot : index_results) {
     if (!columns_->Select(txn, slot, pr)) {
       // Nothing visible
       delete[] buffer;
@@ -351,7 +348,8 @@
 template <typename Column>
 void DatabaseCatalog::DeleteColumns(transaction::TransactionContext *txn, uint32_t class_oid) {
   // Step 1: Read Index
-  std::vector<col_oid_t> table_oids{ATTNUM_COL_OID, ATTNAME_COL_OID, ATTTYPID_COL_OID, ATTLEN_COL_OID, ATTNOTNULL_COL_OID, ADBIN_COL_OID};
+  std::vector<col_oid_t> table_oids{ATTNUM_COL_OID, ATTNAME_COL_OID,    ATTTYPID_COL_OID,
+                                    ATTLEN_COL_OID, ATTNOTNULL_COL_OID, ADBIN_COL_OID};
   // NOLINTNEXTLINE
   auto [table_pri, table_pm] = columns_->InitializerForProjectedRow(table_oids);
   auto class_pri = columns_class_index_->GetProjectedRowInitializer();
@@ -363,14 +361,13 @@
   *relid_entry = class_oid;
   std::vector<storage::TupleSlot> index_results;
   columns_class_index_->ScanKey(*txn, *pr, &index_results);
-  if (index_results.empty())
-  {
+  if (index_results.empty()) {
     delete[] buffer;
   }
 
   // Step 2: Scan the table to get the columns
   pr = table_pri.InitializeRow(buffer);
-  for (const auto &slot: index_results) {
+  for (const auto &slot : index_results) {
     if (!columns_->Select(txn, slot, pr)) {
       // Nothing visible
       delete[] buffer;
@@ -405,25 +402,20 @@
   delete[] buffer;
 }
 
-=======
-#include "transaction/transaction_context.h"
-#include "transaction/transaction_defs.h"
-#include "type/type_id.h"
-
-namespace terrier::catalog {
-
 // namespace_oid_t DatabaseCatalog::CreateNamespace(transaction::TransactionContext *txn, const std::string &name);
 
 // bool DatabaseCatalog::DeleteNamespace(transaction::TransactionContext *txn, namespace_oid_t ns);
 
 // namespace_oid_t DatabaseCatalog::GetNamespaceOid(transaction::TransactionContext *txn, const std::string &name);
 
-// table_oid_t DatabaseCatalog::CreateTable(transaction::TransactionContext *txn, namespace_oid_t ns, const std::string &name,
+// table_oid_t DatabaseCatalog::CreateTable(transaction::TransactionContext *txn, namespace_oid_t ns, const std::string
+// &name,
 //                           const Schema &schema);
 
 // bool DatabaseCatalog::DeleteTable(transaction::TransactionContext *txn, table_oid_t table);
 
-// table_oid_t DatabaseCatalog::GetTableOid(transaction::TransactionContext *txn, namespace_oid_t ns, const std::string &name);
+// table_oid_t DatabaseCatalog::GetTableOid(transaction::TransactionContext *txn, namespace_oid_t ns, const std::string
+// &name);
 
 // bool DatabaseCatalog::RenameTable(transaction::TransactionContext *txn, table_oid_t table, const std::string &name);
 
@@ -435,12 +427,14 @@
 
 // std::vector<index_oid_t> DatabaseCatalog::GetIndexes(transaction::TransactionContext *txn, table_oid_t);
 
-// index_oid_t DatabaseCatalog::CreateIndex(transaction::TransactionContext *txn, namespace_oid_t ns, const std::string &name,
+// index_oid_t DatabaseCatalog::CreateIndex(transaction::TransactionContext *txn, namespace_oid_t ns, const std::string
+// &name,
 //                                          table_oid_t table, IndexSchema *schema);
 
 // bool DatabaseCatalog::DeleteIndex(transaction::TransactionContext *txn, index_oid_t index);
 
-// index_oid_t DatabaseCatalog::GetIndexOid(transaction::TransactionContext *txn, namespace_oid_t ns, const std::string &name);
+// index_oid_t DatabaseCatalog::GetIndexOid(transaction::TransactionContext *txn, namespace_oid_t ns, const std::string
+// &name);
 
 // const IndexSchema &DatabaseCatalog::GetIndexSchema(transaction::TransactionContext *txn, index_oid_t index);
 
@@ -472,7 +466,7 @@
   while (table_iter != classes_->end()) {
     classes_->Scan(txn, &table_iter, pc);
     for (uint i = 0; i < pc->NumTuples(); i++) {
-      switch(classes[i]) {
+      switch (classes[i]) {
         case postgres::ClassKind::REGULAR_TABLE:
           table_schemas.emplace_back(reinterpret_cast<Schema *>(schemas[i]));
           tables.emplace_back(reinterpret_cast<storage::SqlTable *>(objects[i]));
@@ -524,26 +518,21 @@
   // No new transactions can see these object but there may be deferred index
   // and other operation.  Therefore, we need to defer the deallocation on delete
   txn->RegisterCommitAction([=, tables{std::move(tables)}, indexes{std::move(indexes)},
-                                table_schemas{std::move(table_schemas)}, index_schemas{std::move(index_schema)},
-                                expressions{std::move(expressions)}] {
-    txn->GetTransactionManager()->DeferAction([=, tables{std::move(tables)}, indexes{std::move(indexes)},
-                                                  table_schemas{std::move(table_schemas)}, index_schemas{std::move(index_schema)},
-                                                  expressions{std::move(expressions)}] {
-      for (auto table : tables)
-        delete table;
-
-      for (auto index : indexes)
-        delete index;
-
-      for (auto schema : table_schemas)
-        delete schema;
-
-      for (auto schema : index_schemas)
-        delete schema;
-
-      for (auto expr : expressions)
-        delete expr;
-    });
+                             table_schemas{std::move(table_schemas)}, index_schemas{std::move(index_schemas)},
+                             expressions{std::move(expressions)}] {
+    txn->GetTransactionManager()->DeferAction(
+        [=, tables{std::move(tables)}, indexes{std::move(indexes)}, table_schemas{std::move(table_schemas)},
+         index_schemas{std::move(index_schemas)}, expressions{std::move(expressions)}] {
+          for (auto table : tables) delete table;
+
+          for (auto index : indexes) delete index;
+
+          for (auto schema : table_schemas) delete schema;
+
+          for (auto schema : index_schemas) delete schema;
+
+          for (auto expr : expressions) delete expr;
+        });
   });
 }
 
@@ -578,9 +567,10 @@
   if (name.size() > storage::VarlenEntry::InlineThreshold()) {
     byte *contents = common::AllocationUtil::AllocateAligned(name.size());
     std::memcpy(contents, name.data(), name.size());
-    name_varlen = storage::VarlenEntry::Create(contents, name.size(), true);
+    name_varlen = storage::VarlenEntry::Create(contents, static_cast<uint32_t>(name.size()), true);
   } else {
-    name_varlen = storage::VarlenEntry::CreateInline(reinterpret_cast<byte *>(name.data()), name.size());
+    name_varlen = storage::VarlenEntry::CreateInline(reinterpret_cast<const byte *>(name.data()),
+                                                     static_cast<uint32_t>(name.size()));
   }
   *(reinterpret_cast<storage::VarlenEntry *>(delta->AccessForceNotNull(offset))) = name_varlen;
 
@@ -599,7 +589,7 @@
   // Populate type
   offset = col_map[TYPTYPE_COL_OID];
   // TODO(Gus): make sure this cast works
-  uint8_t type = reinterpret_cast<uint8_t>(type_category);
+  auto type = static_cast<uint8_t>(type_category);
   memcpy(delta->AccessForceNotNull(offset), &type, sizeof(uint8_t) /* TINYINT */);
 
   // Insert into table
@@ -643,7 +633,6 @@
   // Clean up buffer
   delete[] buffer;
 }
->>>>>>> 068b6942
 
 void DatabaseCatalog::BootstrapTypes(transaction::TransactionContext *txn) {
   InsertType(txn, type::TypeId::INVALID, "INVALID", NAMESPACE_CATALOG_NAMESPACE_OID, 1, true, postgres::Type::BASE);
@@ -678,6 +667,4 @@
              postgres::Type::BASE);
 }
 
-}  // namespace terrier::catalog
-
-} // namespace terrier::catalog+}  // namespace terrier::catalog