#include <vector>

#include "catalog/catalog_defs.h"
#include "catalog/database_catalog.h"
#include "catalog/index_schema.h"
#include "catalog/postgres/pg_attribute.h"
#include "catalog/postgres/pg_class.h"
#include "catalog/postgres/pg_constraint.h"
#include "catalog/postgres/pg_index.h"
#include "catalog/postgres/pg_namespace.h"
#include "catalog/postgres/pg_type.h"
#include "catalog/schema.h"
#include "storage/index/index.h"
#include "storage/sql_table.h"
#include "transaction/transaction_context.h"
#include "transaction/transaction_defs.h"
#include "transaction/transaction_manager.h"
#include "type/type_id.h"

namespace terrier::catalog {

namespace_oid_t DatabaseCatalog::CreateNamespace(transaction::TransactionContext *txn, const std::string &name) {
  namespace_oid_t ns_oid{next_oid_++};
  if (CreateNamespace(txn, name, ns_oid)) {
    return INVALID_NAMESPACE_OID;
  }
  return ns_oid;
}

bool DatabaseCatalog::CreateNamespace(transaction::TransactionContext *txn, const std::string &name,
                                      namespace_oid_t ns_oid) {
  // Step 1: Insert into table
  storage::VarlenEntry name_varlen = postgres::AttributeHelper::CreateVarlen(name);
  // Get & Fill Redo Record
  std::vector<col_oid_t> table_oids{NSPNAME_COL_OID, NSPOID_COL_OID};
  // NOLINTNEXTLINE (C++17 only)
  auto [pri, pm] = namespaces_->InitializerForProjectedRow(table_oids);
  auto *redo = txn->StageWrite(db_oid_, NAMESPACE_TABLE_OID, pri);
  auto *oid_entry = reinterpret_cast<namespace_oid_t *>(redo->Delta()->AccessForceNotNull(pm[NSPOID_COL_OID]));
  auto *name_entry = reinterpret_cast<storage::VarlenEntry *>(redo->Delta()->AccessForceNotNull(pm[NSPNAME_COL_OID]));
  *oid_entry = ns_oid;
  *name_entry = name_varlen;
  // Finally, insert into the table to get the tuple slot
  auto tupleslot = namespaces_->Insert(txn, redo);

  // Step 2: Insert into name index
  auto name_pri = namespaces_name_index_->GetProjectedRowInitializer();
  byte *buffer = common::AllocationUtil::AllocateAligned(name_pri.ProjectedRowSize());
  auto *pr = name_pri.InitializeRow(buffer);
  name_entry = reinterpret_cast<storage::VarlenEntry *>(pr->AccessForceNotNull(0));
  *name_entry = name_varlen;

  if (!namespaces_name_index_->InsertUnique(txn, *pr, tupleslot)) {
    // There was a name conflict and we need to abort.  Free the buffer and
    // return INVALID_DATABASE_OID to indicate the database was not created.
    delete[] buffer;
    return false;
  }

  // Step 3: Insert into oid index
  auto oid_pri = namespaces_oid_index_->GetProjectedRowInitializer();
  // Reuse buffer since an u32 column is smaller than a varlen column
  pr = oid_pri.InitializeRow(buffer);
  oid_entry = reinterpret_cast<namespace_oid_t *>(pr->AccessForceNotNull(0));
  *oid_entry = ns_oid;
  const bool UNUSED_ATTRIBUTE result = namespaces_oid_index_->InsertUnique(txn, *pr, tupleslot);
  TERRIER_ASSERT(result, "Assigned namespace OID failed to be unique");

  delete[] buffer;
  return true;
}

bool DatabaseCatalog::DeleteNamespace(transaction::TransactionContext *txn, namespace_oid_t ns) {
  // Step 1: Read the oid index
  std::vector<col_oid_t> table_oids{NSPNAME_COL_OID};
  // NOLINTNEXTLINE (C++17 only)
  auto [table_pri, table_pm] = namespaces_->InitializerForProjectedRow(table_oids);
  auto name_pri = namespaces_name_index_->GetProjectedRowInitializer();
  auto oid_pri = namespaces_oid_index_->GetProjectedRowInitializer();
  // Buffer is large enough for all prs.
  byte *buffer = common::AllocationUtil::AllocateAligned(table_pri.ProjectedRowSize());
  auto pr = oid_pri.InitializeRow(buffer);
  // Scan index
  auto *oid_entry = reinterpret_cast<namespace_oid_t *>(pr->AccessForceNotNull(0));
  *oid_entry = ns;
  std::vector<storage::TupleSlot> index_results;
  namespaces_oid_index_->ScanKey(*txn, *pr, &index_results);
  if (index_results.empty()) {
    delete[] buffer;
    return false;
  }
  TERRIER_ASSERT(index_results.size() == 1, "Namespace OID not unique in index");

  // Step 2: Select from the table to get the name
  pr = table_pri.InitializeRow(buffer);
  if (!namespaces_->Select(txn, index_results[0], pr)) {
    // Nothing visible
    delete[] buffer;
    return false;
  }
  auto name_varlen = *reinterpret_cast<storage::VarlenEntry *>(pr->AccessForceNotNull(table_pm[NSPNAME_COL_OID]));

  // Step 3: Delete from table
  if (!namespaces_->Delete(txn, index_results[0])) {
    // Someone else has a write-lock
    delete[] buffer;
    return false;
  }

  // Step 4: Delete from oid index
  pr = oid_pri.InitializeRow(buffer);
  oid_entry = reinterpret_cast<namespace_oid_t *>(pr->AccessForceNotNull(table_pm[NSPOID_COL_OID]));
  *oid_entry = ns;
  namespaces_oid_index_->Delete(txn, *pr, index_results[0]);

  // Step 5: Delete from name index
  pr = name_pri.InitializeRow(buffer);
  auto name_entry = reinterpret_cast<storage::VarlenEntry *>(pr->AccessForceNotNull(table_pm[NSPNAME_COL_OID]));
  *name_entry = name_varlen;
  namespaces_name_index_->Delete(txn, *pr, index_results[0]);

  // Finish
  delete[] buffer;
  return true;
}

namespace_oid_t DatabaseCatalog::GetNamespaceOid(transaction::TransactionContext *txn, const std::string &name) {
  // Step 1: Read the name index
  std::vector<col_oid_t> table_oids{NSPNAME_COL_OID};
  // NOLINTNEXTLINE
  auto [table_pri, table_pm] = namespaces_->InitializerForProjectedRow(table_oids);
  auto name_pri = namespaces_name_index_->GetProjectedRowInitializer();
  // Buffer is large enough to hold all prs
  byte *buffer = common::AllocationUtil::AllocateAligned(table_pri.ProjectedRowSize());
  auto pr = name_pri.InitializeRow(buffer);
  // Scan the name index
  auto *name_entry = reinterpret_cast<storage::VarlenEntry *>(pr->AccessForceNotNull(0));
  *name_entry = postgres::AttributeHelper::CreateVarlen(name);
  std::vector<storage::TupleSlot> index_results;
  namespaces_name_index_->ScanKey(*txn, *pr, &index_results);
  if (index_results.empty()) {
    delete[] buffer;
    return INVALID_NAMESPACE_OID;
  }
  TERRIER_ASSERT(index_results.size() == 1, "Namespace name not unique in index");

  // Step 2: Scan the table to get the oid
  pr = table_pri.InitializeRow(buffer);
  if (!namespaces_->Select(txn, index_results[0], pr)) {
    // Nothing visible
    delete[] buffer;
    return INVALID_NAMESPACE_OID;
  }
  auto ns_oid = *reinterpret_cast<namespace_oid_t *>(pr->AccessForceNotNull(table_pm[NSPOID_COL_OID]));
  delete[] buffer;
  return ns_oid;
}

template <typename Column>
bool DatabaseCatalog::CreateAttribute(transaction::TransactionContext *txn, uint32_t class_oid, const Column &col,
                                           const parser::AbstractExpression *default_val) {
  // Step 1: Insert into the table
  std::vector<col_oid_t> table_oids{ATTNUM_COL_OID, ATTRELID_COL_OID,   ATTNAME_COL_OID, ATTTYPID_COL_OID,
                                    ATTLEN_COL_OID, ATTNOTNULL_COL_OID, ADBIN_COL_OID,   ADSRC_COL_OID};
  // NOLINTNEXTLINE
  auto [table_pri, table_pm] = columns_->InitializerForProjectedRow(table_oids);
  auto *redo = txn->StageWrite(db_oid_, COLUMN_TABLE_OID, table_pri);
  auto oid_entry = reinterpret_cast<uint32_t *>(redo->Delta()->AccessForceNotNull(table_pm[ATTNUM_COL_OID]));
  auto relid_entry = reinterpret_cast<uint32_t *>(redo->Delta()->AccessForceNotNull(table_pm[ATTRELID_COL_OID]));
  auto name_entry =
      reinterpret_cast<storage::VarlenEntry *>(redo->Delta()->AccessForceNotNull(table_pm[ATTNAME_COL_OID]));
  auto type_entry = reinterpret_cast<type::TypeId *>(redo->Delta()->AccessForceNotNull(table_pm[ATTTYPID_COL_OID]));
  auto len_entry = reinterpret_cast<uint16_t *>(redo->Delta()->AccessForceNotNull(table_pm[ATTLEN_COL_OID]));
  auto notnull_entry = reinterpret_cast<bool *>(redo->Delta()->AccessForceNotNull(table_pm[ATTNOTNULL_COL_OID]));
  auto dbin_entry = reinterpret_cast<intptr_t *>(redo->Delta()->AccessForceNotNull(table_pm[ADBIN_COL_OID]));
  auto dsrc_entry =
      reinterpret_cast<storage::VarlenEntry *>(redo->Delta()->AccessForceNotNull(table_pm[ADSRC_COL_OID]));
  *oid_entry = !col.GetOid();
  *relid_entry = class_oid;
  storage::VarlenEntry name_varlen = postgres::AttributeHelper::MakeNameVarlen<Column>(col);
  *name_entry = name_varlen;
  *type_entry = col.GetType();
  // TODO(Amadou): Figure out what really goes here for varlen
  *len_entry = (col.GetType() == type::TypeId::VARCHAR || col.GetType() == type::TypeId::VARBINARY)
                   ? col.GetMaxVarlenSize()
                   : col.GetAttrSize();
  *notnull_entry = !col.GetNullable();
  *dbin_entry = reinterpret_cast<intptr_t>(default_val);
  storage::VarlenEntry dsrc_varlen = postgres::AttributeHelper::CreateVarlen(default_val->ToJson().dump());
  *dsrc_entry = dsrc_varlen;
  // Finally insert
  auto tupleslot = columns_->Insert(txn, redo);

  // Step 2: Insert into name index
  auto name_pri = columns_name_index_->GetProjectedRowInitializer();
  // Create a buffer large enough for all columns
  auto buffer = common::AllocationUtil::AllocateAligned(name_pri.ProjectedRowSize());
  auto pr = name_pri.InitializeRow(buffer);
  name_entry = reinterpret_cast<storage::VarlenEntry *>(pr->AccessForceNotNull(0));
  *name_entry = name_varlen;
  relid_entry = reinterpret_cast<uint32_t *>(pr->AccessForceNotNull(1));
  *relid_entry = class_oid;

  if (!columns_name_index_->InsertUnique(txn, *pr, tupleslot)) {
    delete[] buffer;
    return false;
  }

  // Step 3: Insert into oid index
  auto oid_pri = columns_oid_index_->GetProjectedRowInitializer();
  pr = oid_pri.InitializeRow(buffer);
  oid_entry = reinterpret_cast<uint32_t *>(pr->AccessForceNotNull(0));
  *oid_entry = col.GetOid();
  relid_entry = reinterpret_cast<uint32_t *>(pr->AccessForceNotNull(1));
  *relid_entry = class_oid;

  if (!columns_oid_index_->InsertUnique(txn, *pr, tupleslot)) {
    delete[] buffer;
    return false;
  }

  // Step 4: Insert into class index
  auto class_pri = columns_class_index_->GetProjectedRowInitializer();
  pr = class_pri.InitializeRow(buffer);
  relid_entry = reinterpret_cast<uint32_t *>(pr->AccessForceNotNull(0));
  *relid_entry = class_oid;

  if (!columns_class_index_->Insert(txn, *pr, tupleslot)) {
    // Should probably not happen.
    delete[] buffer;
    return false;
  }

  delete[] buffer;
  return true;
}

template <typename Column>
std::unique_ptr<Column> DatabaseCatalog::GetAttribute(transaction::TransactionContext *txn,
                                                           storage::VarlenEntry *col_name, uint32_t class_oid) {
  // Step 1: Read Index
  std::vector<col_oid_t> table_oids{ATTNUM_COL_OID, ATTNAME_COL_OID,    ATTTYPID_COL_OID,
                                    ATTLEN_COL_OID, ATTNOTNULL_COL_OID, ADBIN_COL_OID};
  // NOLINTNEXTLINE
  auto [table_pri, table_pm] = columns_->InitializerForProjectedRow(table_oids);
  auto name_pri = columns_name_index_->GetProjectedRowInitializer();
  // Buffer is large enough to hold all prs
  byte *buffer = common::AllocationUtil::AllocateAligned(table_pri.ProjectedRowSize());
  // Scan the name index
  auto pr = name_pri.InitializeRow(buffer);
  auto *name_entry = reinterpret_cast<storage::VarlenEntry *>(pr->AccessForceNotNull(0));
  *name_entry = *col_name;
  auto *relid_entry = reinterpret_cast<uint32_t *>(pr->AccessForceNotNull(1));
  *relid_entry = class_oid;
  std::vector<storage::TupleSlot> index_results;
  columns_name_index_->ScanKey(*txn, *pr, &index_results);
  if (index_results.empty()) {
    delete[] buffer;
    return nullptr;
  }
  TERRIER_ASSERT(index_results.size() == 1, "Columns name not unique in index");

  // Step 2: Scan the table to get the column
  pr = table_pri.InitializeRow(buffer);
  if (!columns_->Select(txn, index_results[0], pr)) {
    // Nothing visible
    delete[] buffer;
    return nullptr;
  }
  auto col = postgres::AttributeHelper::MakeColumn<Column>(pr, table_pm);
  delete[] buffer;
  return col;
}

template <typename Column>
std::unique_ptr<Column> DatabaseCatalog::GetAttribute(transaction::TransactionContext *txn, uint32_t col_oid,
                                                           uint32_t class_oid) {
  // Step 1: Read Index
  std::vector<col_oid_t> table_oids{ATTNUM_COL_OID, ATTNAME_COL_OID,    ATTTYPID_COL_OID,
                                    ATTLEN_COL_OID, ATTNOTNULL_COL_OID, ADBIN_COL_OID};
  // NOLINTNEXTLINE
  auto [table_pri, table_pm] = columns_->InitializerForProjectedRow(table_oids);
  auto oid_pri = columns_oid_index_->GetProjectedRowInitializer();
  // Buffer is large enough to hold all prs
  byte *buffer = common::AllocationUtil::AllocateAligned(table_pri.ProjectedRowSize());
  // Scan the oid index
  auto pr = oid_pri.InitializeRow(buffer);
  auto *oid_entry = reinterpret_cast<uint32_t *>(pr->AccessForceNotNull(0));
  *oid_entry = col_oid;
  auto *relid_entry = reinterpret_cast<uint32_t *>(pr->AccessForceNotNull(1));
  *relid_entry = class_oid;
  std::vector<storage::TupleSlot> index_results;
  columns_oid_index_->ScanKey(*txn, *pr, &index_results);
  if (index_results.empty()) {
    delete[] buffer;
    return nullptr;
  }
  TERRIER_ASSERT(index_results.size() == 1, "Columns oid not unique in index");

  // Step 2: Scan the table to get the column
  pr = table_pri.InitializeRow(buffer);
  if (!columns_->Select(txn, index_results[0], pr)) {
    // Nothing visible
    delete[] buffer;
    return nullptr;
  }
  auto col = postgres::AttributeHelper::MakeColumn<Column>(pr, table_pm);
  delete[] buffer;
  return col;
}

template <typename Column>
std::vector<std::unique_ptr<Column>> DatabaseCatalog::GetAttributes(transaction::TransactionContext *txn,
                                                                         uint32_t class_oid) {
  // Step 1: Read Index
  std::vector<col_oid_t> table_oids{ATTNUM_COL_OID, ATTNAME_COL_OID,    ATTTYPID_COL_OID,
                                    ATTLEN_COL_OID, ATTNOTNULL_COL_OID, ADBIN_COL_OID};
  // NOLINTNEXTLINE
  auto [table_pri, table_pm] = columns_->InitializerForProjectedRow(table_oids);
  auto class_pri = columns_class_index_->GetProjectedRowInitializer();
  // Buffer is large enough to hold all prs
  byte *buffer = common::AllocationUtil::AllocateAligned(table_pri.ProjectedRowSize());
  // Scan the class index
  auto pr = class_pri.InitializeRow(buffer);
  auto *relid_entry = reinterpret_cast<uint32_t *>(pr->AccessForceNotNull(1));
  *relid_entry = class_oid;
  std::vector<storage::TupleSlot> index_results;
  columns_class_index_->ScanKey(*txn, *pr, &index_results);
  if (index_results.empty()) {
    delete[] buffer;
    return nullptr;
  }

  // Step 2: Scan the table to get the columns
  std::vector<std::unique_ptr<Column>> cols;
  pr = table_pri.InitializeRow(buffer);
  for (const auto &slot : index_results) {
    if (!columns_->Select(txn, slot, pr)) {
      // Nothing visible
      delete[] buffer;
      return nullptr;
    }
    cols.emplace_back(postgres::AttributeHelper::MakeColumn<Column>(pr, table_pm));
  }
  delete[] buffer;
  return cols;
}

template <typename Column>
void DatabaseCatalog::DeleteColumns(transaction::TransactionContext *txn, uint32_t class_oid) {
  // Step 1: Read Index
  std::vector<col_oid_t> table_oids{ATTNUM_COL_OID, ATTNAME_COL_OID,    ATTTYPID_COL_OID,
                                    ATTLEN_COL_OID, ATTNOTNULL_COL_OID, ADBIN_COL_OID};
  // NOLINTNEXTLINE
  auto [table_pri, table_pm] = columns_->InitializerForProjectedRow(table_oids);
  auto class_pri = columns_class_index_->GetProjectedRowInitializer();
  // Buffer is large enough to hold all prs
  byte *buffer = common::AllocationUtil::AllocateAligned(table_pri.ProjectedRowSize());
  // Scan the class index
  auto pr = class_pri.InitializeRow(buffer);
  auto *relid_entry = reinterpret_cast<uint32_t *>(pr->AccessForceNotNull(1));
  *relid_entry = class_oid;
  std::vector<storage::TupleSlot> index_results;
  columns_class_index_->ScanKey(*txn, *pr, &index_results);
  if (index_results.empty()) {
    delete[] buffer;
  }

  // Step 2: Scan the table to get the columns
  pr = table_pri.InitializeRow(buffer);
  for (const auto &slot : index_results) {
    if (!columns_->Select(txn, slot, pr)) {
      // Nothing visible
      delete[] buffer;
      return;
    }
    auto col = postgres::AttributeHelper::MakeColumn<Column>(pr, table_pm);
    // 1. Delete from class index
    class_pri = columns_class_index_->GetProjectedRowInitializer();
    pr = class_pri.InitializeRow(buffer);
    relid_entry = reinterpret_cast<uint32_t *>(pr->AccessForceNotNull(0));
    *relid_entry = class_oid;
    columns_class_index_->Delete(txn, *pr, slot);

    // 2. Delete from oid index
    auto oid_pri = columns_oid_index_->GetProjectedRowInitializer();
    pr = oid_pri.InitializeRow(buffer);
    auto oid_entry = reinterpret_cast<uint32_t *>(pr->AccessForceNotNull(0));
    *oid_entry = !col->GetOid();
    relid_entry = reinterpret_cast<uint32_t *>(pr->AccessForceNotNull(1));
    *relid_entry = class_oid;
    columns_oid_index_->Delete(txn, *pr, slot);

    // 3. Delete from name index
    auto name_pri = columns_name_index_->GetProjectedRowInitializer();
    pr = name_pri.InitializeRow(buffer);
    auto name_entry = reinterpret_cast<storage::VarlenEntry *>(pr->AccessForceNotNull(0));
    *name_entry = postgres::AttributeHelper::MakeNameVarlen(*col);
    relid_entry = reinterpret_cast<uint32_t *>(pr->AccessForceNotNull(1));
    *relid_entry = class_oid;
    columns_name_index_->Delete(txn, *pr, slot);
  }
  delete[] buffer;
}

// namespace_oid_t DatabaseCatalog::CreateNamespace(transaction::TransactionContext *txn, const std::string &name);

// bool DatabaseCatalog::DeleteNamespace(transaction::TransactionContext *txn, namespace_oid_t ns);

// namespace_oid_t DatabaseCatalog::GetNamespaceOid(transaction::TransactionContext *txn, const std::string &name);

<<<<<<< HEAD
table_oid_t DatabaseCatalog::CreateTable(transaction::TransactionContext *txn, namespace_oid_t ns,
                                         const std::string &name, const Schema &schema) {
  const table_oid_t table_oid = static_cast<table_oid_t>(next_oid_++);
  return CreateTableEntry(txn, table_oid, ns, name, schema) ? table_oid : INVALID_TABLE_OID;
}

bool DatabaseCatalog::DeleteTable(transaction::TransactionContext *const txn, const table_oid_t table) {
  std::vector<storage::TupleSlot> index_results;
  auto oid_pri = classes_oid_index_->GetProjectedRowInitializer();

  auto [pr_init, pr_map] = classes_->InitializerForProjectedRow(PG_CLASS_ALL_COL_OIDS);

  auto *const buffer = common::AllocationUtil::AllocateAligned(pr_init.ProjectedRowSize());
  auto *key_pr = oid_pri.InitializeRow(buffer);

  // Find the entry using the index
  *(reinterpret_cast<uint32_t *>(key_pr->AccessForceNotNull(0))) = static_cast<uint32_t>(table);
  classes_oid_index_->ScanKey(*txn, *key_pr, &index_results);
  if (index_results.empty()) {
    // TODO(Matt): we should verify what postgres does in this case
    // Index scan didn't find anything. This seems weird since we were able to enter this function with a table_oid.
    // That implies that it was visible to us. Maybe the table was dropped or renamed twice by the same txn?
    delete[] buffer;
    return false;
  }
  TERRIER_ASSERT(index_results.size() == 1, "You got more than one result from a unique index. How did you do that?");

  // Select the tuple out of the table before deletion. We need the attributes to do index deletions later
  auto *table_pr = pr_init.InitializeRow(buffer);
  auto result = classes_->Select(txn, index_results[0], table_pr);
  TERRIER_ASSERT(result, "Select must succeed if the index scan gave a visible result.");

  // Delete from pg_classes table
  result = classes_->Delete(txn, index_results[0]);
  if (!result) {
    // write-write conflict. Someone beat us to this operation.
    delete[] buffer;
    return false;
  }

  // Get the attributes we need for indexes
  const table_oid_t table_oid =
      *(reinterpret_cast<const table_oid_t *const>(table_pr->AccessForceNotNull(pr_map[RELOID_COL_OID])));
  TERRIER_ASSERT(table == table_oid,
                 "table oid from pg_classes did not match what was found by the index scan from the argument.");
  const namespace_oid_t ns_oid =
      *(reinterpret_cast<const namespace_oid_t *const>(table_pr->AccessForceNotNull(pr_map[RELNAMESPACE_COL_OID])));
  const storage::VarlenEntry name_varlen =
      *(reinterpret_cast<const storage::VarlenEntry *const>(table_pr->AccessForceNotNull(pr_map[RELNAME_COL_OID])));

  const auto oid_index_init = classes_oid_index_->GetProjectedRowInitializer();
  const auto name_index_init = classes_name_index_->GetProjectedRowInitializer();
  const auto ns_index_init = classes_namespace_index_->GetProjectedRowInitializer();

  // Delete from oid_index
  auto *index_pr = oid_index_init.InitializeRow(buffer);
  *(reinterpret_cast<uint32_t *const>(index_pr->AccessForceNotNull(0))) = static_cast<uint32_t>(table_oid);
  classes_oid_index_->Delete(txn, *index_pr, index_results[0]);

  // Delete from name_index
  index_pr = name_index_init.InitializeRow(buffer);
  *(reinterpret_cast<storage::VarlenEntry *const>(index_pr->AccessForceNotNull(0))) = name_varlen;
  *(reinterpret_cast<namespace_oid_t *>(index_pr->AccessForceNotNull(1))) = ns_oid;
  classes_namespace_index_->Delete(txn, *index_pr, index_results[0]);

  // Delete from namespace_index
  index_pr = ns_index_init.InitializeRow(buffer);
  *(reinterpret_cast<uint32_t *const>(index_pr->AccessForceNotNull(0))) = static_cast<uint32_t>(ns_oid);
  classes_namespace_index_->Delete(txn, *index_pr, index_results[0]);

  // Get the attributes we need for delete
  auto *const schema_ptr =
      *(reinterpret_cast<const Schema *const *const>(table_pr->AccessForceNotNull(pr_map[REL_SCHEMA_COL_OID])));
  auto *const table_ptr =
      *(reinterpret_cast<storage::SqlTable *const *const>(table_pr->AccessForceNotNull(pr_map[REL_PTR_COL_OID])));

  // Everything succeeded from an MVCC standpoint, register deferred
  // Register a deferred action for the GC with txn manager. See base function comment.
  auto *const txn_manager = txn->GetTransactionManager();
  txn->RegisterCommitAction([=]() {
    txn_manager->DeferAction([=]() {
      // Defer an action upon commit to delete the table. Delete index will need a double deferral.
      delete schema_ptr;
      delete table_ptr;
    });
  });

  delete[] buffer;
  return true;
}

std::pair<uint32_t, postgres::ClassKind> DatabaseCatalog::getClassOidKind(transaction::TransactionContext *const txn, const namespace_oid_t ns_oid,
                                                               const std::string &name) {
  std::vector<storage::TupleSlot> index_results;
  auto name_pri = classes_name_index_->GetProjectedRowInitializer();

  // Create the necessary varlen for storage operations
  storage::VarlenEntry name_varlen;
  byte *varlen_contents = nullptr;
  if (name.size() > storage::VarlenEntry::InlineThreshold()) {
    varlen_contents = common::AllocationUtil::AllocateAligned(name.size());
    std::memcpy(varlen_contents, name.data(), name.size());
    name_varlen = storage::VarlenEntry::Create(varlen_contents, name.size(), true);
  } else {
    name_varlen = storage::VarlenEntry::CreateInline(reinterpret_cast<const byte *const>(name.data()), name.size());
  }

  // Name is a larger projected row (16-byte key vs 4-byte key), sow we can reuse
  // the buffer for both index operations if we allocate to the larger one.
  auto *const buffer = common::AllocationUtil::AllocateAligned(name_pri.ProjectedRowSize());
  auto pr = name_pri.InitializeRow(buffer);
  *(reinterpret_cast<storage::VarlenEntry *>(pr->AccessForceNotNull(0))) = name_varlen;
  *(reinterpret_cast<namespace_oid_t *>(pr->AccessForceNotNull(1))) = ns_oid;

  classes_name_index_->ScanKey(*txn, *pr, &index_results);
  if (varlen_contents != nullptr) {
    delete[] varlen_contents;
  }

  if (index_results.empty()) {
    delete[] buffer;
    // If the OID is invalid, we don't care the class kind and return a random one.
    return std::make_pair(0, postgres::ClassKind::REGULAR_TABLE);
  }
  TERRIER_ASSERT(index_results.size() == 1, "name not unique in classes_name_index_");

  const auto table_pri = classes_->InitializerForProjectedRow({RELOID_COL_OID, RELKIND_COL_OID}).first;
  TERRIER_ASSERT(table_pri.ProjectedRowSize() <= name_pri.ProjectedRowSize(),
                 "I want to reuse this buffer because I'm lazy and malloc is slow but it needs to be big enough.");
  pr = table_pri.InitializeRow(buffer);
  const auto result UNUSED_ATTRIBUTE = classes_->Select(txn, index_results[0], pr);
  TERRIER_ASSERT(result, "Index already verified visibility. This shouldn't fail.");

  // This code assumes ordering of attribute by size in the ProjectedRow (size of kind is smaller than size of oid)
  auto oid = *(reinterpret_cast<const uint32_t *const>(pr->AccessForceNotNull(0)));
  auto kind = *(reinterpret_cast<const postgres::ClassKind *const>(pr->AccessForceNotNull(1)));

  delete[] buffer;

  return std::make_pair(oid, kind);
}

table_oid_t DatabaseCatalog::GetTableOid(transaction::TransactionContext *const txn, const namespace_oid_t ns,
                                         const std::string &name) {
  auto oid_pair = getClassOidKind(txn, ns, name);
  if (oid_pair.second != postgres::ClassKind::REGULAR_TABLE) {
    // User called GetTableOid on an object that doesn't have type REGULAR_TABLE
    return INVALID_TABLE_OID;
  }
  return table_oid_t(oid_pair.first);
}

/**
 * Inform the catalog of where the underlying storage for a table is
 * @param table OID in the catalog
 * @param table_ptr to the memory where the storage is
 * @return whether the operation was successful
 * @warning The table pointer that is passed in must be on the heap as the
 * catalog will take ownership of it and schedule its deletion with the GC
 * at the appropriate time.
 */
bool DatabaseCatalog::SetTablePointer(transaction::TransactionContext *txn, table_oid_t table, storage::SqlTable *table_ptr) {
  TERRIER_ASSERT(table_ptr != nullptr, "Why are you inserting nullptr here? That seems wrong.");
  std::vector<storage::TupleSlot> index_results;
  auto oid_pri = classes_oid_index_->GetProjectedRowInitializer();

  auto [pr_init, pr_map] = classes_->InitializerForProjectedRow({REL_PTR_COL_OID});

  auto *const buffer = common::AllocationUtil::AllocateAligned(pr_init.ProjectedRowSize());
  auto *key_pr = oid_pri.InitializeRow(buffer);

  // Find the entry using the index
  *(reinterpret_cast<uint32_t *>(key_pr->AccessForceNotNull(0))) = static_cast<uint32_t>(table);
  classes_oid_index_->ScanKey(*txn, *key_pr, &index_results);
  if (index_results.empty()) {
    // TODO(Matt): we should verify what postgres does in this case
    // Index scan didn't find anything. This seems weird since we were able to enter this function with a table_oid.
    // That implies that it was visible to us. Maybe the table was dropped or renamed twice by the same txn?
    delete[] buffer;
    return false;
  }
  TERRIER_ASSERT(index_results.size() == 1, "You got more than one result from a unique index. How did you do that?");

  delete[] buffer;

  auto *update_redo = txn->StageWrite(db_oid_,table, pr_init);
  auto *update_pr = update_redo->Delta();
  auto *const table_ptr_ptr = update_pr->AccessForceNotNull(0);
  *(reinterpret_cast<uintptr_t *>(table_ptr_ptr)) = reinterpret_cast<uintptr_t>(table_ptr);

  return classes_->Update(txn,update_redo);
}

/**
 * Obtain the storage pointer for a SQL table
 * @param table to which we want the storage object
 * @return the storage object corresponding to the passed OID
 */
common::ManagedPointer<storage::SqlTable> DatabaseCatalog::GetTable(transaction::TransactionContext *txn,
                                                                    table_oid_t table) {
  std::vector<storage::TupleSlot> index_results;
  auto oid_pri = classes_oid_index_->GetProjectedRowInitializer();

  auto [pr_init, pr_map] = classes_->InitializerForProjectedRow({REL_PTR_COL_OID});

  auto *const buffer = common::AllocationUtil::AllocateAligned(pr_init.ProjectedRowSize());
  auto *key_pr = oid_pri.InitializeRow(buffer);

  // Find the entry using the index
  *(reinterpret_cast<uint32_t *>(key_pr->AccessForceNotNull(0))) = static_cast<uint32_t>(table);
  classes_oid_index_->ScanKey(*txn, *key_pr, &index_results);
  if (index_results.empty()) {
    // TODO(Matt): we should verify what postgres does in this case
    // Index scan didn't find anything. This seems weird since we were able to enter this function with a table_oid.
    // That implies that it was visible to us. Maybe the table was dropped or renamed twice by the same txn?
    delete[] buffer;
    return common::ManagedPointer<storage::SqlTable>(nullptr);
  }
  TERRIER_ASSERT(index_results.size() == 1, "You got more than one result from a unique index. How did you do that?");

  auto *select_pr = pr_init.InitializeRow(buffer);
  const auto result UNUSED_ATTRIBUTE = classes_->Select(txn, index_results[0], select_pr);
  TERRIER_ASSERT(result, "Index already verified visibility. This shouldn't fail.");
=======
// table_oid_t DatabaseCatalog::CreateTable(transaction::TransactionContext *txn, namespace_oid_t ns, const std::string
// &name,
//                           const Schema &schema);
>>>>>>> b1c7e15b

  auto *const table_ptr = *(reinterpret_cast<storage::SqlTable *const *const>(select_pr->AccessForceNotNull(0)));

<<<<<<< HEAD
  delete[] buffer;
  return common::ManagedPointer(table_ptr);
}
=======
// table_oid_t DatabaseCatalog::GetTableOid(transaction::TransactionContext *txn, namespace_oid_t ns, const std::string
// &name);
>>>>>>> b1c7e15b

// bool DatabaseCatalog::RenameTable(transaction::TransactionContext *txn, table_oid_t table, const std::string &name);

// bool DatabaseCatalog::UpdateSchema(transaction::TransactionContext *txn, table_oid_t table, Schema *new_schema);

// const Schema &DatabaseCatalog::GetSchema(transaction::TransactionContext *txn, table_oid_t table);

// std::vector<constraint_oid_t> DatabaseCatalog::GetConstraints(transaction::TransactionContext *txn, table_oid_t);

// std::vector<index_oid_t> DatabaseCatalog::GetIndexes(transaction::TransactionContext *txn, table_oid_t);

index_oid_t DatabaseCatalog::CreateIndex(transaction::TransactionContext *txn, namespace_oid_t ns, const std::string &name,
                                        table_oid_t table, IndexSchema *schema) {
  const index_oid_t index_oid = static_cast<index_oid_t>(next_oid_++);
  return CreateIndexEntry(txn, ns, table, index_oid, name, schema) ? index_oid : INVALID_INDEX_OID;
}

// bool DatabaseCatalog::DeleteIndex(transaction::TransactionContext *txn, index_oid_t index);

<<<<<<< HEAD
index_oid_t DatabaseCatalog::GetIndexOid(transaction::TransactionContext *txn, namespace_oid_t ns, const std::string &name) {
  auto oid_pair = getClassOidKind(txn, ns, name);
  if (oid_pair.second != postgres::ClassKind::INDEX) {
    // User called GetIndexOid on an object that doesn't have type INDEX
    return INVALID_INDEX_OID;
  }
  return index_oid_t(oid_pair.first);
}
=======
// index_oid_t DatabaseCatalog::GetIndexOid(transaction::TransactionContext *txn, namespace_oid_t ns, const std::string
// &name);
>>>>>>> b1c7e15b

// const IndexSchema &DatabaseCatalog::GetIndexSchema(transaction::TransactionContext *txn, index_oid_t index);

void DatabaseCatalog::TearDown(transaction::TransactionContext *txn) {
  std::vector<parser::AbstractExpression *> expressions;
  std::vector<Schema *> table_schemas;
  std::vector<storage::SqlTable *> tables;
  std::vector<IndexSchema *> index_schemas;
  std::vector<storage::index::Index *> indexes;

  std::vector<col_oid_t> col_oids;

  // pg_class (schemas & objects) [this is the largest projection]
  col_oids.emplace_back(RELKIND_COL_OID);
  col_oids.emplace_back(REL_SCHEMA_COL_OID);
  col_oids.emplace_back(REL_PTR_COL_OID);
  auto [pci, pm] = classes_->InitializerForProjectedColumns(col_oids, 100);

  byte *buffer = common::AllocationUtil::AllocateAligned(pci.ProjectedColumnsSize());
  auto pc = pci.Initialize(buffer);

  // Fetch pointers to the start each in the projected columns
  auto classes = reinterpret_cast<postgres::ClassKind *>(pc->ColumnStart(pm[RELKIND_COL_OID]));
  auto schemas = reinterpret_cast<void **>(pc->ColumnStart(pm[REL_SCHEMA_COL_OID]));
  auto objects = reinterpret_cast<void **>(pc->ColumnStart(pm[REL_PTR_COL_OID]));

  // Scan the table
  auto table_iter = classes_->begin();
  while (table_iter != classes_->end()) {
    classes_->Scan(txn, &table_iter, pc);
    for (uint i = 0; i < pc->NumTuples(); i++) {
      switch (classes[i]) {
        case postgres::ClassKind::REGULAR_TABLE:
          table_schemas.emplace_back(reinterpret_cast<Schema *>(schemas[i]));
          tables.emplace_back(reinterpret_cast<storage::SqlTable *>(objects[i]));
          break;
        case postgres::ClassKind::INDEX:
          index_schemas.emplace_back(reinterpret_cast<IndexSchema *>(schemas[i]));
          indexes.emplace_back(reinterpret_cast<storage::index::Index *>(objects[i]));
          break;
        default:
          throw std::runtime_error("Unimplemented destructor needed");
      }
    }
  }

  // pg_attribute (expressions)
  col_oids.clear();
  col_oids.emplace_back(ADBIN_COL_OID);
  std::tie(pci, pm) = columns_->InitializerForProjectedColumns(col_oids, 100);
  pc = pci.Initialize(buffer);

  auto exprs = reinterpret_cast<parser::AbstractExpression **>(pc->ColumnStart(0));

  table_iter = columns_->begin();
  while (table_iter != columns_->end()) {
    columns_->Scan(txn, &table_iter, pc);

    for (uint i = 0; i < pc->NumTuples(); i++) {
      expressions.emplace_back(exprs[i]);
    }
  }

  // pg_constraint (expressions)
  col_oids.clear();
  col_oids.emplace_back(CONBIN_COL_OID);
  std::tie(pci, pm) = constraints_->InitializerForProjectedColumns(col_oids, 100);
  pc = pci.Initialize(buffer);

  exprs = reinterpret_cast<parser::AbstractExpression **>(pc->ColumnStart(0));

  table_iter = constraints_->begin();
  while (table_iter != constraints_->end()) {
    constraints_->Scan(txn, &table_iter, pc);

    for (uint i = 0; i < pc->NumTuples(); i++) {
      expressions.emplace_back(exprs[i]);
    }
  }

  // No new transactions can see these object but there may be deferred index
  // and other operation.  Therefore, we need to defer the deallocation on delete
  txn->RegisterCommitAction([=, tables{std::move(tables)}, indexes{std::move(indexes)},
                             table_schemas{std::move(table_schemas)}, index_schemas{std::move(index_schemas)},
                             expressions{std::move(expressions)}] {
    txn->GetTransactionManager()->DeferAction(
        [=, tables{std::move(tables)}, indexes{std::move(indexes)}, table_schemas{std::move(table_schemas)},
         index_schemas{std::move(index_schemas)}, expressions{std::move(expressions)}] {
          for (auto table : tables) delete table;

          for (auto index : indexes) delete index;

          for (auto schema : table_schemas) delete schema;

          for (auto schema : index_schemas) delete schema;

          for (auto expr : expressions) delete expr;
        });
  });
}


bool DatabaseCatalog::CreateIndexEntry(transaction::TransactionContext *const txn,
                                       const namespace_oid_t ns_oid, const table_oid_t table_oid,
                                       const index_oid_t index_oid, const std::string &name, const IndexSchema *schema) {

  // First, insert into pg_class
  auto [pr_init, pr_map] = classes_->InitializerForProjectedRow(PG_CLASS_ALL_COL_OIDS);

  auto *const class_insert_redo = txn->StageWrite(db_oid_, table_oid, pr_init);
  auto *const class_insert_pr = class_insert_redo->Delta();

  // Write the index_oid into the PR
  auto index_oid_offset = pr_map[RELOID_COL_OID];
  auto *index_oid_ptr = class_insert_pr->AccessForceNotNull(index_oid_offset);
  *(reinterpret_cast<uint32_t *>(index_oid_ptr)) = static_cast<uint32_t>(index_oid);

  // Create the necessary varlen for storage operations
  storage::VarlenEntry name_varlen;
  if (name.size() > storage::VarlenEntry::InlineThreshold()) {
    byte *contents = common::AllocationUtil::AllocateAligned(name.size());
    std::memcpy(contents, name.data(), name.size());
    name_varlen = storage::VarlenEntry::Create(contents, name.size(), true);
  } else {
    name_varlen = storage::VarlenEntry::CreateInline(reinterpret_cast<const byte *const>(name.data()), name.size());
  }

  // Write the name into the PR
  const auto name_offset = pr_map[RELNAME_COL_OID];
  auto *const name_ptr = class_insert_pr->AccessForceNotNull(name_offset);
  *(reinterpret_cast<storage::VarlenEntry *>(name_ptr)) = name_varlen;

  // Write the ns_oid into the PR
  const auto ns_offset = pr_map[RELNAMESPACE_COL_OID];
  auto *const ns_ptr = class_insert_pr->AccessForceNotNull(ns_offset);
  *(reinterpret_cast<uint32_t *>(ns_ptr)) = static_cast<uint32_t>(ns_oid);

  // Write the kind into the PR
  const auto kind_offset = pr_map[RELKIND_COL_OID];
  auto *const kind_ptr = class_insert_pr->AccessForceNotNull(kind_offset);
  *(reinterpret_cast<char *>(kind_ptr)) = static_cast<char>(postgres::ClassKind::INDEX);

  // Write the index_schema_ptr into the PR
  const auto index_schema_ptr_offset = pr_map[REL_SCHEMA_COL_OID];
  auto *const index_schema_ptr_ptr = class_insert_pr->AccessForceNotNull(index_schema_ptr_offset);
  *(reinterpret_cast<uintptr_t *>(index_schema_ptr_ptr)) = reinterpret_cast<uintptr_t>(schema);

  // Set next_col_oid to NULL because indexes don't need col_oid
  const auto next_col_oid_offset = pr_map[REL_NEXTCOLOID_COL_OID];
  class_insert_pr->SetNull(next_col_oid_offset);

  // Set index_ptr to NULL because it gets set by execution layer after instantiation
  const auto index_ptr_offset = pr_map[REL_PTR_COL_OID];
  class_insert_pr->SetNull(index_ptr_offset);

  // Insert into pg_class table
  const auto class_tuple_slot = classes_->Insert(txn, class_insert_redo);

  // Now we insert into indexes on pg_class
  // Get PR initializers allocate a buffer from the largest one
  const auto class_oid_index_init = classes_oid_index_->GetProjectedRowInitializer();
  const auto class_name_index_init = classes_name_index_->GetProjectedRowInitializer();
  const auto class_ns_index_init = classes_namespace_index_->GetProjectedRowInitializer();
  auto *index_buffer = common::AllocationUtil::AllocateAligned(class_name_index_init.ProjectedRowSize());

  // Insert into oid_index
  auto *index_pr = class_oid_index_init.InitializeRow(index_buffer);
  *(reinterpret_cast<uint32_t *>(index_pr->AccessForceNotNull(0))) = static_cast<uint32_t>(index_oid);
  if (!classes_oid_index_->InsertUnique(txn, *index_pr, class_tuple_slot)) {
    // There was an oid conflict and we need to abort.  Free the buffer and
    // return INVALID_TABLE_OID to indicate the database was not created.
    delete[] index_buffer;
    return false;
  }

  // Insert into name_index
  index_pr = class_name_index_init.InitializeRow(index_buffer);
  *(reinterpret_cast<storage::VarlenEntry *>(index_pr->AccessForceNotNull(0))) = name_varlen;
  if (!classes_name_index_->InsertUnique(txn, *index_pr, class_tuple_slot)) {
    // There was a name conflict and we need to abort.  Free the buffer and
    // return INVALID_TABLE_OID to indicate the database was not created.
    delete[] index_buffer;
    return false;
  }

  // Insert into namespace_index
  index_pr = class_ns_index_init.InitializeRow(index_buffer);
  *(reinterpret_cast<uint32_t *>(index_pr->AccessForceNotNull(0))) = static_cast<uint32_t>(ns_oid);
  const auto result UNUSED_ATTRIBUTE = classes_namespace_index_->Insert(txn, *index_pr, class_tuple_slot);
  TERRIER_ASSERT(!result, "Insertion into non-unique namespace index failed.");

  delete[] index_buffer;

  // Next, insert index metadata into pg_index
  [pr_init, pr_map] = indexes_->InitializerForProjectedRow(PG_INDEX_ALL_COL_OIDS);
  auto *const indexes_insert_redo = txn->StageWrite(db_oid_, table_oid, pr_init);
  auto *const indexes_insert_pr = indexes_insert_redo->Delta();

  // Write the index_oid into the PR
  index_oid_offset = pr_map[INDOID_COL_OID];
  index_oid_ptr = indexes_insert_pr->AccessForceNotNull(index_oid_offset);
  *(reinterpret_cast<uint32_t *>(index_oid_ptr)) = static_cast<uint32_t>(index_oid);

  // Write the table_oid for the table the index is for into the PR
  const auto rel_oid_offset = pr_map[INDRELID_COL_OID];
  auto *const rel_oid_ptr = indexes_insert_pr->AccessForceNotNull(rel_oid_offset);
  *(reinterpret_cast<uint32_t *>(rel_oid_ptr)) = static_cast<uint32_t>(table_oid);

  // Write boolean values to PR
  *(reinterpret_cast<bool *>(indexes_insert_pr->AccessForceNotNull(pr_map[INDISUNIQUE_COL_OID]))) = schema->is_unique_;
  *(reinterpret_cast<bool *>(indexes_insert_pr->AccessForceNotNull(pr_map[INDISPRIMARY_COL_OID]))) = schema->is_primary_;
  *(reinterpret_cast<bool *>(indexes_insert_pr->AccessForceNotNull(pr_map[INDISEXCLUSION_COL_OID]))) = schema->is_exclusion_;
  *(reinterpret_cast<bool *>(indexes_insert_pr->AccessForceNotNull(pr_map[INDIMMEDIATE_COL_OID]))) = schema->is_immediate_;
  *(reinterpret_cast<bool *>(indexes_insert_pr->AccessForceNotNull(pr_map[INDISVALID_COL_OID]))) = schema->is_valid_;
  *(reinterpret_cast<bool *>(indexes_insert_pr->AccessForceNotNull(pr_map[INDISREADY_COL_OID]))) = schema->is_ready_;
  *(reinterpret_cast<bool *>(indexes_insert_pr->AccessForceNotNull(pr_map[INDISLIVE_COL_OID]))) = schema->is_live_;

  // Insert into pg_index table
  const auto indexes_tuple_slot = indexes_->Insert(txn, indexes_insert_redo);

  // Now insert into the indexes on pg_index
  // Get PR initializers and allocate a buffer from the largest one
  const auto indexes_oid_index_init = indexes_oid_index_->GetProjectedRowInitializer();
  const auto indexes_table_index_init = indexes_table_index_->GetProjectedRowInitializer();
  auto buffer_size = std::max(indexes_oid_index_init.ProjectedRowSize(), indexes_table_index_init.ProjectedRowSize());
  index_buffer = common::AllocationUtil::AllocateAligned(buffer_size);

  // Insert into indexes_oid_index
  index_pr = indexes_oid_index_init.InitializeRow(index_buffer);
  *(reinterpret_cast<uint32_t *>(index_pr->AccessForceNotNull(0))) = static_cast<uint32_t>(index_oid);
  if (!indexes_oid_index_->InsertUnique(txn, *index_pr, indexes_tuple_slot)) {
    // There was an oid conflict and we need to abort.  Free the buffer and
    // return INVALID_TABLE_OID to indicate the database was not created.
    delete[] index_buffer;
    return false;
  }

  // Insert into (non-unique) indexes_table_index
  index_pr = indexes_table_index_init.InitializeRow(index_buffer);
  *(reinterpret_cast<uint32_t *>(index_pr->AccessForceNotNull(0))) = static_cast<uint32_t>(table_oid);
  if (!indexes_table_index_->Insert(txn, *index_pr, indexes_tuple_slot)) {
    // There was duplicate value. Free the buffer and
    // return INVALID_TABLE_OID to indicate the database was not created.
    delete[] index_buffer;
    return false;
  }

  // Free the buffer, we are finally done
  delete[] index_buffer;

  return true;
}

type_oid_t DatabaseCatalog::GetTypeOidForType(type::TypeId type) { return type_oid_t(static_cast<uint8_t>(type)); }

void DatabaseCatalog::InsertType(transaction::TransactionContext *txn, type::TypeId internal_type,
                                 const std::string &name, namespace_oid_t namespace_oid, int16_t len, bool by_val,
                                 postgres::Type type_category) {
  std::vector<col_oid_t> table_col_oids;
  table_col_oids.emplace_back(TYPOID_COL_OID);
  table_col_oids.emplace_back(TYPNAME_COL_OID);
  table_col_oids.emplace_back(TYPNAMESPACE_COL_OID);
  table_col_oids.emplace_back(TYPLEN_COL_OID);
  table_col_oids.emplace_back(TYPBYVAL_COL_OID);
  table_col_oids.emplace_back(TYPTYPE_COL_OID);
  auto initializer_pair = types_->InitializerForProjectedRow(table_col_oids);
  auto initializer = initializer_pair.first;
  auto col_map = initializer_pair.second;

  // Stage the write into the table
  auto redo_record = txn->StageWrite(db_oid_, TYPE_TABLE_OID, initializer);
  auto *delta = redo_record->Delta();

  // Populate oid
  auto offset = col_map[TYPOID_COL_OID];
  auto type_oid = GetTypeOidForType(internal_type);
  *(reinterpret_cast<uint32_t *>(delta->AccessForceNotNull(offset))) = static_cast<uint32_t>(type_oid);

  // Populate type name
  offset = col_map[TYPNAME_COL_OID];
  storage::VarlenEntry name_varlen;
  if (name.size() > storage::VarlenEntry::InlineThreshold()) {
    byte *contents = common::AllocationUtil::AllocateAligned(name.size());
    std::memcpy(contents, name.data(), name.size());
    name_varlen = storage::VarlenEntry::Create(contents, static_cast<uint32_t>(name.size()), true);
  } else {
    name_varlen = storage::VarlenEntry::CreateInline(reinterpret_cast<const byte *>(name.data()),
                                                     static_cast<uint32_t>(name.size()));
  }
  *(reinterpret_cast<storage::VarlenEntry *>(delta->AccessForceNotNull(offset))) = name_varlen;

  // Populate namespace
  offset = col_map[TYPNAMESPACE_COL_OID];
  *(reinterpret_cast<uint32_t *>(delta->AccessForceNotNull(offset))) = static_cast<uint32_t>(namespace_oid);

  // Populate len
  offset = col_map[TYPLEN_COL_OID];
  *(reinterpret_cast<int16_t *>(delta->AccessForceNotNull(offset))) = len;

  // Populate byval
  offset = col_map[TYPBYVAL_COL_OID];
  *(reinterpret_cast<bool *>(delta->AccessForceNotNull(offset))) = by_val;

  // Populate type
  offset = col_map[TYPTYPE_COL_OID];
<<<<<<< HEAD
  uint8_t type = static_cast<uint8_t>(type_category);
  memcpy(delta->AccessForceNotNull(offset), &type, sizeof(uint8_t) /* TINYINT */);
=======
  auto type = static_cast<uint8_t>(type_category);
  *(reinterpret_cast<uint8_t *>(delta->AccessForceNotNull(offset))) = type;
>>>>>>> b1c7e15b

  // Insert into table
  auto tuple_slot = types_->Insert(txn, redo_record);

  // Allocate buffer of largest size needed
  uint32_t buffer_size = 0;
  buffer_size = std::max(buffer_size, types_oid_index_->GetProjectedRowInitializer().ProjectedRowSize());
  buffer_size = std::max(buffer_size, types_name_index_->GetProjectedRowInitializer().ProjectedRowSize());
  buffer_size = std::max(buffer_size, types_namespace_index_->GetProjectedRowInitializer().ProjectedRowSize());
  byte *buffer = common::AllocationUtil::AllocateAligned(buffer_size);

  // Insert into oid index
  auto oid_index_delta = types_oid_index_->GetProjectedRowInitializer().InitializeRow(buffer);
  auto oid_index_offset = types_oid_index_->GetKeyOidToOffsetMap().at(catalog::indexkeycol_oid_t(1));
  *(reinterpret_cast<uint32_t *>(oid_index_delta->AccessForceNotNull(oid_index_offset))) = static_cast<uint32_t>(type_oid);
  auto result UNUSED_ATTRIBUTE = types_oid_index_->InsertUnique(txn, *oid_index_delta, tuple_slot);
  TERRIER_ASSERT(result, "Insert into type oid index should always succeed");

  // Insert into (namespace_oid, name) index
  buffer = common::AllocationUtil::AllocateAligned(types_name_index_->GetProjectedRowInitializer().ProjectedRowSize());
  auto name_index_delta = types_name_index_->GetProjectedRowInitializer().InitializeRow(buffer);
  // Populate namespace
  auto name_index_offset = types_name_index_->GetKeyOidToOffsetMap().at(catalog::indexkeycol_oid_t(1));
  *(reinterpret_cast<uint32_t *>(name_index_delta->AccessForceNotNull(name_index_offset))) = static_cast<uint32_t>(namespace_oid);
  // Populate type name
  name_index_offset = types_name_index_->GetKeyOidToOffsetMap().at(catalog::indexkeycol_oid_t(2));
  *(reinterpret_cast<storage::VarlenEntry *>(name_index_delta->AccessForceNotNull(name_index_offset))) = name_varlen;
  result = types_name_index_->InsertUnique(txn, *name_index_delta, tuple_slot);
  TERRIER_ASSERT(result, "Insert into type name index should always succeed");

  // Insert into (non-unique) namespace oid index
  buffer =
      common::AllocationUtil::AllocateAligned(types_namespace_index_->GetProjectedRowInitializer().ProjectedRowSize());
  auto namespace_index_delta = types_namespace_index_->GetProjectedRowInitializer().InitializeRow(buffer);
  auto namespace_index_offset = types_namespace_index_->GetKeyOidToOffsetMap().at(catalog::indexkeycol_oid_t(1));
  *(reinterpret_cast<uint32_t *>(namespace_index_delta->AccessForceNotNull(namespace_index_offset))) = static_cast<uint32_t>(namespace_oid);
  result = types_namespace_index_->Insert(txn, *name_index_delta, tuple_slot);
  TERRIER_ASSERT(result, "Insert into type namespace index should always succeed");

  // Clean up buffer
  delete[] buffer;
}

void DatabaseCatalog::BootstrapTypes(transaction::TransactionContext *txn) {
  InsertType(txn, type::TypeId::INVALID, "INVALID", NAMESPACE_CATALOG_NAMESPACE_OID, 1, true, postgres::Type::BASE);

  InsertType(txn, type::TypeId::BOOLEAN, "BOOLEAN", NAMESPACE_CATALOG_NAMESPACE_OID, sizeof(bool), true,
             postgres::Type::BASE);

  InsertType(txn, type::TypeId::TINYINT, "TINYINT", NAMESPACE_CATALOG_NAMESPACE_OID, sizeof(int8_t), true,
             postgres::Type::BASE);

  InsertType(txn, type::TypeId::SMALLINT, "SMALLINT", NAMESPACE_CATALOG_NAMESPACE_OID, sizeof(int16_t), true,
             postgres::Type::BASE);

  InsertType(txn, type::TypeId::INTEGER, "INTEGER", NAMESPACE_CATALOG_NAMESPACE_OID, sizeof(int32_t), true,
             postgres::Type::BASE);

  InsertType(txn, type::TypeId::BIGINT, "BIGINT", NAMESPACE_CATALOG_NAMESPACE_OID, sizeof(int64_t), true,
             postgres::Type::BASE);

  InsertType(txn, type::TypeId::DECIMAL, "DECIMAL", NAMESPACE_CATALOG_NAMESPACE_OID, sizeof(double), true,
             postgres::Type::BASE);

  InsertType(txn, type::TypeId::TIMESTAMP, "TIMESTAMP", NAMESPACE_CATALOG_NAMESPACE_OID, sizeof(type::timestamp_t),
             true, postgres::Type::BASE);

  InsertType(txn, type::TypeId::DATE, "DATE", NAMESPACE_CATALOG_NAMESPACE_OID, sizeof(type::date_t), true,
             postgres::Type::BASE);

  InsertType(txn, type::TypeId::VARCHAR, "VARCHAR", NAMESPACE_CATALOG_NAMESPACE_OID, -1, false, postgres::Type::BASE);

  InsertType(txn, type::TypeId::VARBINARY, "VARBINARY", NAMESPACE_CATALOG_NAMESPACE_OID, -1, false,
             postgres::Type::BASE);
}

<<<<<<< HEAD
bool DatabaseCatalog::CreateTableEntry(transaction::TransactionContext *const txn, const table_oid_t table_oid,
                                       const namespace_oid_t ns_oid, const std::string &name, const Schema &schema) {
  auto [pr_init, pr_map] = classes_->InitializerForProjectedRow(PG_CLASS_ALL_COL_OIDS);

  auto *const insert_redo = txn->StageWrite(db_oid_, table_oid, pr_init);
  auto *const insert_pr = insert_redo->Delta();

  // Write the ns_oid into the PR
  const auto ns_offset = pr_map[RELNAMESPACE_COL_OID];
  auto *const ns_ptr = insert_pr->AccessForceNotNull(ns_offset);
  *(reinterpret_cast<uint32_t *>(ns_ptr)) = static_cast<uint32_t>(ns_oid);

  // Write the table_oid into the PR
  const auto table_oid_offset = pr_map[RELOID_COL_OID];
  auto *const table_oid_ptr = insert_pr->AccessForceNotNull(table_oid_offset);
  *(reinterpret_cast<uint32_t *>(table_oid_ptr)) = static_cast<uint32_t>(table_oid);

  // Write the col oids into a new Schema object
  col_oid_t next_col_oid(1);
  auto *const schema_ptr = new Schema(schema);
  // TODO(Matt): when AbstractExpressions are added to Schema::Column as a field for default
  // value, we need to make sure Column gets a properly written copy constructor to deep
  // copy those to guarantee that this copy mechanism still works
  for (auto &column : schema_ptr->columns_) {
    column.oid_ = next_col_oid++;
  }

  // Write the next_col_oid into the PR
  const auto next_col_oid_offset = pr_map[REL_NEXTCOLOID_COL_OID];
  auto *const next_col_oid_ptr = insert_pr->AccessForceNotNull(next_col_oid_offset);
  *(reinterpret_cast<uint32_t *>(next_col_oid_ptr)) = static_cast<uint32_t>(next_col_oid);

  // Write the schema_ptr into the PR
  const auto schema_ptr_offset = pr_map[REL_SCHEMA_COL_OID];
  auto *const schema_ptr_ptr = insert_pr->AccessForceNotNull(schema_ptr_offset);
  *(reinterpret_cast<uintptr_t *>(schema_ptr_ptr)) = reinterpret_cast<uintptr_t>(schema_ptr);

  // Set table_ptr to NULL because it gets set by execution layer after instantiation
  const auto table_ptr_offset = pr_map[REL_PTR_COL_OID];
  insert_pr->SetNull(table_ptr_offset);

  // Write the kind into the PR
  const auto kind_offset = pr_map[RELKIND_COL_OID];
  auto *const kind_ptr = insert_pr->AccessForceNotNull(kind_offset);
  *(reinterpret_cast<char *>(kind_ptr)) = static_cast<char>(postgres::ClassKind::REGULAR_TABLE);

  // Create the necessary varlen for storage operations
  storage::VarlenEntry name_varlen;
  if (name.size() > storage::VarlenEntry::InlineThreshold()) {
    byte *contents = common::AllocationUtil::AllocateAligned(name.size());
    std::memcpy(contents, name.data(), name.size());
    name_varlen = storage::VarlenEntry::Create(contents, name.size(), true);
  } else {
    name_varlen = storage::VarlenEntry::CreateInline(reinterpret_cast<const byte *const>(name.data()), name.size());
  }

  // Write the name into the PR
  const auto name_offset = pr_map[RELNAME_COL_OID];
  auto *const name_ptr = insert_pr->AccessForceNotNull(name_offset);
  *(reinterpret_cast<storage::VarlenEntry *>(name_ptr)) = name_varlen;

  // Insert into pg_class table
  const auto tuple_slot = classes_->Insert(txn, insert_redo);

  // Get PR initializers and allocate a buffer from the largest one
  const auto oid_index_init = classes_oid_index_->GetProjectedRowInitializer();
  const auto name_index_init = classes_name_index_->GetProjectedRowInitializer();
  const auto ns_index_init = classes_namespace_index_->GetProjectedRowInitializer();
  auto *const index_buffer = common::AllocationUtil::AllocateAligned(name_index_init.ProjectedRowSize());

  // Insert into oid_index
  auto *index_pr = oid_index_init.InitializeRow(index_buffer);
  *(reinterpret_cast<uint32_t *>(index_pr->AccessForceNotNull(0))) = static_cast<uint32_t>(table_oid);
  if (!classes_oid_index_->InsertUnique(txn, *index_pr, tuple_slot)) {
    // There was an oid conflict and we need to abort.  Free the buffer and
    // return INVALID_TABLE_OID to indicate the database was not created.
    delete[] index_buffer;
    return false;
  }

  // Insert into name_index
  index_pr = name_index_init.InitializeRow(index_buffer);
  *(reinterpret_cast<storage::VarlenEntry *>(index_pr->AccessForceNotNull(0))) = name_varlen;
  *(reinterpret_cast<namespace_oid_t *>(index_pr->AccessForceNotNull(1))) = ns_oid;
  if (!classes_name_index_->InsertUnique(txn, *index_pr, tuple_slot)) {
    // There was a name conflict and we need to abort.  Free the buffer and
    // return INVALID_TABLE_OID to indicate the database was not created.
    delete[] index_buffer;
    return false;
  }

  // Insert into namespace_index
  index_pr = ns_index_init.InitializeRow(index_buffer);
  *(reinterpret_cast<uint32_t *>(index_pr->AccessForceNotNull(0))) = static_cast<uint32_t>(ns_oid);
  const auto result UNUSED_ATTRIBUTE = classes_namespace_index_->Insert(txn, *index_pr, tuple_slot);
  TERRIER_ASSERT(!result, "Insertion into non-unique namespace index failed.");

  delete[] index_buffer;

  return true;
}

=======
>>>>>>> b1c7e15b
}  // namespace terrier::catalog<|MERGE_RESOLUTION|>--- conflicted
+++ resolved
@@ -409,7 +409,6 @@
 
 // namespace_oid_t DatabaseCatalog::GetNamespaceOid(transaction::TransactionContext *txn, const std::string &name);
 
-<<<<<<< HEAD
 table_oid_t DatabaseCatalog::CreateTable(transaction::TransactionContext *txn, namespace_oid_t ns,
                                          const std::string &name, const Schema &schema) {
   const table_oid_t table_oid = static_cast<table_oid_t>(next_oid_++);
@@ -633,22 +632,12 @@
   auto *select_pr = pr_init.InitializeRow(buffer);
   const auto result UNUSED_ATTRIBUTE = classes_->Select(txn, index_results[0], select_pr);
   TERRIER_ASSERT(result, "Index already verified visibility. This shouldn't fail.");
-=======
-// table_oid_t DatabaseCatalog::CreateTable(transaction::TransactionContext *txn, namespace_oid_t ns, const std::string
-// &name,
-//                           const Schema &schema);
->>>>>>> b1c7e15b
 
   auto *const table_ptr = *(reinterpret_cast<storage::SqlTable *const *const>(select_pr->AccessForceNotNull(0)));
 
-<<<<<<< HEAD
   delete[] buffer;
   return common::ManagedPointer(table_ptr);
 }
-=======
-// table_oid_t DatabaseCatalog::GetTableOid(transaction::TransactionContext *txn, namespace_oid_t ns, const std::string
-// &name);
->>>>>>> b1c7e15b
 
 // bool DatabaseCatalog::RenameTable(transaction::TransactionContext *txn, table_oid_t table, const std::string &name);
 
@@ -668,7 +657,6 @@
 
 // bool DatabaseCatalog::DeleteIndex(transaction::TransactionContext *txn, index_oid_t index);
 
-<<<<<<< HEAD
 index_oid_t DatabaseCatalog::GetIndexOid(transaction::TransactionContext *txn, namespace_oid_t ns, const std::string &name) {
   auto oid_pair = getClassOidKind(txn, ns, name);
   if (oid_pair.second != postgres::ClassKind::INDEX) {
@@ -677,10 +665,6 @@
   }
   return index_oid_t(oid_pair.first);
 }
-=======
-// index_oid_t DatabaseCatalog::GetIndexOid(transaction::TransactionContext *txn, namespace_oid_t ns, const std::string
-// &name);
->>>>>>> b1c7e15b
 
 // const IndexSchema &DatabaseCatalog::GetIndexSchema(transaction::TransactionContext *txn, index_oid_t index);
 
@@ -986,13 +970,8 @@
 
   // Populate type
   offset = col_map[TYPTYPE_COL_OID];
-<<<<<<< HEAD
-  uint8_t type = static_cast<uint8_t>(type_category);
-  memcpy(delta->AccessForceNotNull(offset), &type, sizeof(uint8_t) /* TINYINT */);
-=======
   auto type = static_cast<uint8_t>(type_category);
   *(reinterpret_cast<uint8_t *>(delta->AccessForceNotNull(offset))) = type;
->>>>>>> b1c7e15b
 
   // Insert into table
   auto tuple_slot = types_->Insert(txn, redo_record);
@@ -1069,7 +1048,6 @@
              postgres::Type::BASE);
 }
 
-<<<<<<< HEAD
 bool DatabaseCatalog::CreateTableEntry(transaction::TransactionContext *const txn, const table_oid_t table_oid,
                                        const namespace_oid_t ns_oid, const std::string &name, const Schema &schema) {
   auto [pr_init, pr_map] = classes_->InitializerForProjectedRow(PG_CLASS_ALL_COL_OIDS);
@@ -1172,6 +1150,4 @@
   return true;
 }
 
-=======
->>>>>>> b1c7e15b
 }  // namespace terrier::catalog