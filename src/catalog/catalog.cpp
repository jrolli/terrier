--- conflicted
+++ resolved
@@ -1,19 +1,21 @@
+#include "catalog/catalog.h"
+#include "catalog/catalog_accessor.h"
+#include "catalog/postgres/builder.h"
 #include "catalog/postgres/pg_database.h"
-#include "catalog/catalog.h"
-#include "catalog/postgres/builder.h"
 #include "storage/projected_columns.h"
 #include "storage/projected_row.h"
 #include "storage/sql_table.h"
 #include "storage/storage_defs.h"
-#include "catalog/catalog_accessor.h"
 
 namespace terrier::catalog {
 
 Catalog::Catalog(transaction::TransactionManager *txn_manager, storage::BlockStore *block_store)
     : txn_manager_(txn_manager), catalog_block_store_(block_store), next_oid_(1) {
   databases_ = new storage::SqlTable(block_store, postgres::Builder::GetDatabaseTableSchema());
-  databases_oid_index_ = postgres::Builder::BuildUniqueIndex(postgres::Builder::GetDatabaseOidIndexSchema(), DATABASE_OID_INDEX_OID);
-  databases_name_index_ = postgres::Builder::BuildUniqueIndex(postgres::Builder::GetDatabaseNameIndexSchema(), DATABASE_NAME_INDEX_OID);
+  databases_oid_index_ =
+      postgres::Builder::BuildUniqueIndex(postgres::Builder::GetDatabaseOidIndexSchema(), DATABASE_OID_INDEX_OID);
+  databases_name_index_ =
+      postgres::Builder::BuildUniqueIndex(postgres::Builder::GetDatabaseNameIndexSchema(), DATABASE_NAME_INDEX_OID);
 }
 
 void Catalog::TearDown() {
@@ -39,8 +41,7 @@
   while (table_iter != databases_->end()) {
     databases_->Scan(txn, &table_iter, pc);
 
-    for (int i = 0; i < pc->NumTuples())
-      db_cats.emplace_back(db_ptrs[i]);
+    for (int i = 0; i < pc->NumTuples()) db_cats.emplace_back(db_ptrs[i]);
   }
 
   // Pass vars by value except for db_cats which we move
@@ -51,9 +52,9 @@
     }
     // Pass vars to the deferral by value
     txn_manager_->DeferAction([=]() {
-        delete databases_oid_index_;     // Delete the OID index
-        delete databases_name_index_;    // Delete the name index
-        delete databases_;               // Delete the table
+      delete databases_oid_index_;   // Delete the OID index
+      delete databases_name_index_;  // Delete the name index
+      delete databases_;             // Delete the table
     });
   });
 
@@ -62,7 +63,7 @@
 
   // The transaction was read-only and we do not need any side-effects
   // so we use an empty lambda for the callback function.
-  txn_manager_->Commit(txn, [](void *){}, nullptr);
+  txn_manager_->Commit(txn, [](void *) {}, nullptr);
 }
 
 db_oid_t Catalog::CreateDatabase(transaction::TransactionContext *txn, const std::string &name) {
@@ -82,9 +83,8 @@
 
   // Defer the de-allocation on commit because we need to scan the tables to find
   // live references at deletion that need to be deleted.
-  txn->RegisterCommitAction([=, del_action{std::move(del_action)}]() {
-    txn_manager_->DeferAction(std::move(del_action));
-  });
+  txn->RegisterCommitAction(
+      [=, del_action{std::move(del_action)}]() { txn_manager_->DeferAction(std::move(del_action)); });
 }
 
 bool Catalog::RenameDatabase(transaction::TransactionContext *txn, db_oid_t database, const std::string &name) {
@@ -105,7 +105,7 @@
     std::memcpy(contents, name.data(), name.size());
     name_varlen = storage::VarlenEntry::Create(contents, uint32_t(name.size()), true);
   } else {
-    name_varlen = storage::VarlenEntry::CreateInline((byte*)(name.data()), uint32_t(name.size()));
+    name_varlen = storage::VarlenEntry::CreateInline((byte *)(name.data()), uint32_t(name.size()));
   }
 
   // Name is a larger projected row (16-byte key vs 4-byte key), sow we can reuse
@@ -115,16 +115,10 @@
   auto *varlen = reinterpret_cast<storage::VarlenEntry *>(pr->AccessForceNotNull(0));
   *varlen = name_varlen;
 
-<<<<<<< HEAD
-  // TODO(Amadou): This should be database_name_index_ ???
-  databases_oid_index_->ScanKey(txn, pr, &index_results);
-=======
   // Although txn and pr are de-referenced, they should not be modified by the ScanKey invocation
   // as those two parameters are const guarded in the method definition.
-  databases_oid_index_->ScanKey(*txn, *pr, &index_results);
->>>>>>> 068b6942
-  if (index_results.empty())
-  {
+  databases_name_index_->ScanKey(*txn, *pr, &index_results);
+  if (index_results.empty()) {
     delete[] buffer;
     return INVALID_DATABASE_OID;
   }
@@ -146,7 +140,7 @@
 }
 
 common::ManagedPointer<DatabaseCatalog> Catalog::GetDatabaseCatalog(transaction::TransactionContext *txn,
-                                                                      db_oid_t database) {
+                                                                    db_oid_t database) {
   std::vector<storage::TupleSlot> index_results;
   auto oid_pri = databases_name_index_->GetProjectedRowInitializer();
 
@@ -158,8 +152,7 @@
   *oid = database;
 
   databases_oid_index_->ScanKey(*txn, *pr, &index_results);
-  if (index_results.empty())
-  {
+  if (index_results.empty()) {
     delete[] buffer;
     return common::ManagedPointer<DatabaseCatalog>(nullptr);
   }
@@ -181,7 +174,7 @@
 }
 
 common::ManagedPointer<DatabaseCatalog> Catalog::GetDatabaseCatalog(transaction::TransactionContext *txn,
-                                                                      const std::string &name) {
+                                                                    const std::string &name) {
   std::vector<storage::TupleSlot> index_results;
   auto name_pri = databases_name_index_->GetProjectedRowInitializer();
 
@@ -192,7 +185,7 @@
     std::memcpy(contents, name.data(), name.size());
     name_varlen = storage::VarlenEntry::Create(contents, uint32_t(name.size()), true);
   } else {
-    name_varlen = storage::VarlenEntry::CreateInline((byte*)(name.data()), uint32_t(name.size()));
+    name_varlen = storage::VarlenEntry::CreateInline((byte *)(name.data()), uint32_t(name.size()));
   }
 
   // Name is a larger projected row (16-byte key vs 4-byte key), sow we can reuse
@@ -203,8 +196,7 @@
   *varlen = name_varlen;
 
   databases_oid_index_->ScanKey(*txn, *pr, &index_results);
-  if (index_results.empty())
-  {
+  if (index_results.empty()) {
     delete[] buffer;
     return common::ManagedPointer<DatabaseCatalog>(nullptr);
   }
@@ -220,19 +212,19 @@
     return common::ManagedPointer<DatabaseCatalog>(nullptr);
   }
 
-  auto dbc = *reinterpret_cast<DatabaseCatalog **>pr->AccessForceNotNull(0);
+  auto dbc = *reinterpret_cast<DatabaseCatalog **> pr->AccessForceNotNull(0);
   delete[] buffer;
   return common::ManagedPointer(dbc);
 }
 
-CatalogAccessor *Catalog::GetAccessor(transaction::TransactionContext *txn,  db_oid_t database) {
+CatalogAccessor *Catalog::GetAccessor(transaction::TransactionContext *txn, db_oid_t database) {
   auto dbc = this->GetDatabaseCatalog(txn, database);
-  if (dbc == nullptr)
-    return nullptr;
+  if (dbc == nullptr) return nullptr;
   return new CatalogAccessor(this, dbc, txn, database);
 }
 
-bool Catalog::CreateDatabaseEntry(transaction::TransactionContext *txn, db_oid_t db, const std::string &name, DatabaseCatalog *dbc) {
+bool Catalog::CreateDatabaseEntry(transaction::TransactionContext *txn, db_oid_t db, const std::string &name,
+                                  DatabaseCatalog *dbc) {
   // Create the necessary varlen for storage operations
   storage::VarlenEntry name_varlen;
   if (name.size() > storage::VarlenEntry::InlineThreshold()) {
@@ -240,7 +232,7 @@
     std::memcpy(contents, name.data(), name.size());
     name_varlen = storage::VarlenEntry::Create(contents, uint32_t(name.size()), true);
   } else {
-    name_varlen = storage::VarlenEntry::CreateInline((byte*)(name.data()), uint32_t(name.size()));
+    name_varlen = storage::VarlenEntry::CreateInline((byte *)(name.data()), uint32_t(name.size()));
   }
   // Ensure we delete the database if the transaction aborts
   txn->RegisterAbortAction([=]() { delete dbc; });
@@ -317,8 +309,7 @@
   *oid = db;
 
   databases_oid_index_->ScanKey(*txn, *pr, &index_results);
-  if (index_results.empty())
-  {
+  if (index_results.empty()) {
     delete[] buffer;
     return nullptr;
   }
@@ -333,8 +324,7 @@
     return nullptr;
   }
 
-  if (!databases_->Delete(txn, index_results[0]))
-  {
+  if (!databases_->Delete(txn, index_results[0])) {
     // Someone else has a write-lock
     delete[] buffer;
     return nullptr;
@@ -343,8 +333,8 @@
   // It is safe to use AccessForceNotNull here because we have checked the
   // tuple's visibility and because the pointer cannot be null in a running
   // database
-  auto *dbc = *reinterpret_cast<DatabaseCatalog **>pr->AccessForceNotNull(table_pri_map[DAT_CATALOG_COL_OID]);
-  auto name = *reinterpret_cast<storage::VarlenEntry *>pr->AccessForceNotNull(table_pri_map[DATNAME_COL_OID]);
+  auto *dbc = *reinterpret_cast<DatabaseCatalog **> pr->AccessForceNotNull(table_pri_map[DAT_CATALOG_COL_OID]);
+  auto name = *reinterpret_cast<storage::VarlenEntry *> pr->AccessForceNotNull(table_pri_map[DATNAME_COL_OID]);
 
   pr = oid_pri.InitializeRow(buffer);
   auto *oid_v = reinterpret_cast<db_oid_t *>(pr->AccessForceNotNull(0));
@@ -370,4 +360,4 @@
   txn_manager_->Commit(txn, [](void *) {}, nullptr);
   delete dbc;
 }
-} // namespace terrier::catalog+}  // namespace terrier::catalog