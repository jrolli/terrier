--- conflicted
+++ resolved
@@ -102,71 +102,36 @@
   storage::VarlenEntry name_varlen;
   byte *varlen_contents = nullptr;
   if (name.size() > storage::VarlenEntry::InlineThreshold()) {
-<<<<<<< HEAD
     varlen_contents = common::AllocationUtil::AllocateAligned(name.size());
     std::memcpy(varlen_contents, name.data(), name.size());
     name_varlen = storage::VarlenEntry::Create(varlen_contents, name.size(), true);
   } else {
     name_varlen = storage::VarlenEntry::CreateInline(reinterpret_cast<const byte *const>(name.data()), name.size());
-=======
-    byte *contents = common::AllocationUtil::AllocateAligned(name.size());
-    std::memcpy(contents, name.data(), name.size());
-    name_varlen = storage::VarlenEntry::Create(contents, uint32_t(name.size()), true);
-  } else {
-    name_varlen = storage::VarlenEntry::CreateInline((byte *)(name.data()), uint32_t(name.size()));
->>>>>>> b1c7e15b
-  }
-
-  // Name is a larger projected row (16-byte key vs 4-byte key), sow we can reuse
-  // the buffer for both index operations if we allocate to the larger one.
-<<<<<<< HEAD
+  }
+
+  // Name is a larger projected row (16-byte key vs 4-byte key), sow we can reuse
+  // the buffer for both index operations if we allocate to the larger one.
   auto *const buffer = common::AllocationUtil::AllocateAligned(name_pri.ProjectedRowSize());
   auto pr = name_pri.InitializeRow(buffer);
   *(reinterpret_cast<storage::VarlenEntry *>(pr->AccessForceNotNull(0))) = name_varlen;
 
-  databases_oid_index_->ScanKey(*txn, *pr, &index_results);
+  databases_name_index_->ScanKey(*txn, *pr, &index_results);
   if (varlen_contents != nullptr) {
     delete[] varlen_contents;
-=======
-  byte *buffer = common::AllocationUtil::AllocateAligned(name_pri.ProjectedRowSize());
-  auto pr = name_pri.InitializeRow(buffer);
-  auto *varlen = reinterpret_cast<storage::VarlenEntry *>(pr->AccessForceNotNull(0));
-  *varlen = name_varlen;
-
-  // Although txn and pr are de-referenced, they should not be modified by the ScanKey invocation
-  // as those two parameters are const guarded in the method definition.
-  databases_name_index_->ScanKey(*txn, *pr, &index_results);
-  if (index_results.empty()) {
-    delete[] buffer;
-    return INVALID_DATABASE_OID;
->>>>>>> b1c7e15b
-  }
-
-<<<<<<< HEAD
+  }
+
   if (index_results.empty())
   {
-=======
-  std::vector<col_oid_t> table_oids;
-  table_oids.emplace_back(DATOID_COL_OID);
-  auto table_pri = databases_->InitializerForProjectedRow(table_oids).first;
-  pr = table_pri.InitializeRow(buffer);
-  if (!databases_->Select(txn, index_results[0], pr)) {
-    // Nothing visible
->>>>>>> b1c7e15b
     delete[] buffer;
     return INVALID_DATABASE_OID;
   }
   TERRIER_ASSERT(index_results.size() == 1, "Database name not unique in index");
 
-<<<<<<< HEAD
   const auto table_pri = databases_->InitializerForProjectedRow({DATOID_COL_OID}).first;
   pr = table_pri.InitializeRow(buffer);
   const auto result UNUSED_ATTRIBUTE = databases_->Select(txn, index_results[0], pr);
   TERRIER_ASSERT(result, "Index already verified visibility. This shouldn't fail.");
   const auto db_oid = *(reinterpret_cast<const db_oid_t *const>(pr->AccessForceNotNull(0)));
-=======
-  auto db_oid = *reinterpret_cast<db_oid_t *>(pr->AccessForceNotNull(0));
->>>>>>> b1c7e15b
   delete[] buffer;
   return db_oid;
 }
